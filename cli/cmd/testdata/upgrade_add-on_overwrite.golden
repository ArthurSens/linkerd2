---
###
### Linkerd Namespace
###
---
kind: Namespace
apiVersion: v1
metadata:
  name: linkerd
  annotations:
    linkerd.io/inject: disabled
  labels:
    linkerd.io/is-control-plane: "true"
    config.linkerd.io/admission-webhooks: disabled
    linkerd.io/control-plane-ns: linkerd
---
###
### Identity Controller Service RBAC
###
---
kind: ClusterRole
apiVersion: rbac.authorization.k8s.io/v1
metadata:
  name: linkerd-linkerd-identity
  labels:
    linkerd.io/control-plane-component: identity
    linkerd.io/control-plane-ns: linkerd
rules:
- apiGroups: ["authentication.k8s.io"]
  resources: ["tokenreviews"]
  verbs: ["create"]
- apiGroups: ["apps"]
  resources: ["deployments"]
  verbs: ["get"]
- apiGroups: [""]
  resources: ["events"]
  verbs: ["create", "patch"]
---
kind: ClusterRoleBinding
apiVersion: rbac.authorization.k8s.io/v1
metadata:
  name: linkerd-linkerd-identity
  labels:
    linkerd.io/control-plane-component: identity
    linkerd.io/control-plane-ns: linkerd
roleRef:
  apiGroup: rbac.authorization.k8s.io
  kind: ClusterRole
  name: linkerd-linkerd-identity
subjects:
- kind: ServiceAccount
  name: linkerd-identity
  namespace: linkerd
---
kind: ServiceAccount
apiVersion: v1
metadata:
  name: linkerd-identity
  namespace: linkerd
  labels:
    linkerd.io/control-plane-component: identity
    linkerd.io/control-plane-ns: linkerd
---
###
### Controller RBAC
###
---
kind: ClusterRole
apiVersion: rbac.authorization.k8s.io/v1
metadata:
  name: linkerd-linkerd-controller
  labels:
    linkerd.io/control-plane-component: controller
    linkerd.io/control-plane-ns: linkerd
rules:
- apiGroups: ["extensions", "apps"]
  resources: ["daemonsets", "deployments", "replicasets", "statefulsets"]
  verbs: ["list", "get", "watch"]
- apiGroups: ["extensions", "batch"]
  resources: ["cronjobs", "jobs"]
  verbs: ["list" , "get", "watch"]
- apiGroups: [""]
  resources: ["pods", "endpoints", "services", "replicationcontrollers", "namespaces"]
  verbs: ["list", "get", "watch"]
- apiGroups: ["linkerd.io"]
  resources: ["serviceprofiles"]
  verbs: ["list", "get", "watch"]
- apiGroups: ["split.smi-spec.io"]
  resources: ["trafficsplits"]
  verbs: ["list", "get", "watch"]
---
kind: ClusterRoleBinding
apiVersion: rbac.authorization.k8s.io/v1
metadata:
  name: linkerd-linkerd-controller
  labels:
    linkerd.io/control-plane-component: controller
    linkerd.io/control-plane-ns: linkerd
roleRef:
  apiGroup: rbac.authorization.k8s.io
  kind: ClusterRole
  name: linkerd-linkerd-controller
subjects:
- kind: ServiceAccount
  name: linkerd-controller
  namespace: linkerd
---
kind: ServiceAccount
apiVersion: v1
metadata:
  name: linkerd-controller
  namespace: linkerd
  labels:
    linkerd.io/control-plane-component: controller
    linkerd.io/control-plane-ns: linkerd
---
###
### Destination Controller Service
###
---
kind: ClusterRole
apiVersion: rbac.authorization.k8s.io/v1
metadata:
  name: linkerd-linkerd-destination
  labels:
    linkerd.io/control-plane-component: destination
    linkerd.io/control-plane-ns: linkerd
rules:
- apiGroups: ["apps"]
  resources: ["replicasets"]
  verbs: ["list", "get", "watch"]
- apiGroups: ["batch"]
  resources: ["jobs"]
  verbs: ["list", "get", "watch"]
- apiGroups: [""]
  resources: ["pods", "endpoints", "services"]
  verbs: ["list", "get", "watch"]
- apiGroups: ["linkerd.io"]
  resources: ["serviceprofiles"]
  verbs: ["list", "get", "watch"]
- apiGroups: ["split.smi-spec.io"]
  resources: ["trafficsplits"]
  verbs: ["list", "get", "watch"]
---
kind: ClusterRoleBinding
apiVersion: rbac.authorization.k8s.io/v1
metadata:
  name: linkerd-linkerd-destination
  labels:
    linkerd.io/control-plane-component: destination
    linkerd.io/control-plane-ns: linkerd
roleRef:
  apiGroup: rbac.authorization.k8s.io
  kind: ClusterRole
  name: linkerd-linkerd-destination
subjects:
- kind: ServiceAccount
  name: linkerd-destination
  namespace: linkerd
---
kind: ServiceAccount
apiVersion: v1
metadata:
  name: linkerd-destination
  namespace: linkerd
  labels:
    linkerd.io/control-plane-component: destination
    linkerd.io/control-plane-ns: linkerd
---
###
### Heartbeat RBAC
###
---
apiVersion: rbac.authorization.k8s.io/v1
kind: Role
metadata:
  name: linkerd-heartbeat
  namespace: linkerd
  labels:
    linkerd.io/control-plane-ns: linkerd
rules:
- apiGroups: [""]
  resources: ["configmaps"]
  verbs: ["get"]
  resourceNames: ["linkerd-config"]
---
apiVersion: rbac.authorization.k8s.io/v1
kind: RoleBinding
metadata:
  name: linkerd-heartbeat
  namespace: linkerd
  labels:
    linkerd.io/control-plane-ns: linkerd
roleRef:
  kind: Role
  name: linkerd-heartbeat
  apiGroup: rbac.authorization.k8s.io
subjects:
- kind: ServiceAccount
  name: linkerd-heartbeat
  namespace: linkerd
---
kind: ServiceAccount
apiVersion: v1
metadata:
  name: linkerd-heartbeat
  namespace: linkerd
  labels:
    linkerd.io/control-plane-component: heartbeat
    linkerd.io/control-plane-ns: linkerd
---
###
### Web RBAC
###
---
apiVersion: rbac.authorization.k8s.io/v1
kind: Role
metadata:
  name: linkerd-web
  namespace: linkerd
  labels:
    linkerd.io/control-plane-component: web
    linkerd.io/control-plane-ns: linkerd
rules:
- apiGroups: [""]
  resources: ["configmaps"]
  verbs: ["get"]
  resourceNames: ["linkerd-config"]
- apiGroups: [""]
  resources: ["namespaces", "configmaps"]
  verbs: ["get"]
- apiGroups: [""]
  resources: ["serviceaccounts", "pods"]
  verbs: ["list"]
- apiGroups: ["apps"]
  resources: ["replicasets"]
  verbs: ["list"]
---
apiVersion: rbac.authorization.k8s.io/v1
kind: RoleBinding
metadata:
  name: linkerd-web
  namespace: linkerd
  labels:
    linkerd.io/control-plane-component: web
    linkerd.io/control-plane-ns: linkerd
roleRef:
  kind: Role
  name: linkerd-web
  apiGroup: rbac.authorization.k8s.io
subjects:
- kind: ServiceAccount
  name: linkerd-web
  namespace: linkerd
---
apiVersion: rbac.authorization.k8s.io/v1
kind: ClusterRole
metadata:
  name: linkerd-linkerd-web-check
  labels:
    linkerd.io/control-plane-component: web
    linkerd.io/control-plane-ns: linkerd
rules:
- apiGroups: ["rbac.authorization.k8s.io"]
  resources: ["clusterroles", "clusterrolebindings"]
  verbs: ["list"]
- apiGroups: ["apiextensions.k8s.io"]
  resources: ["customresourcedefinitions"]
  verbs: ["list"]
- apiGroups: ["admissionregistration.k8s.io"]
  resources: ["mutatingwebhookconfigurations", "validatingwebhookconfigurations"]
  verbs: ["list"]
- apiGroups: ["policy"]
  resources: ["podsecuritypolicies"]
  verbs: ["list"]
- apiGroups: ["linkerd.io"]
  resources: ["serviceprofiles"]
  verbs: ["list"]
---
apiVersion: rbac.authorization.k8s.io/v1
kind: ClusterRoleBinding
metadata:
  name: linkerd-linkerd-web-check
  labels:
    linkerd.io/control-plane-component: web
    linkerd.io/control-plane-ns: linkerd
roleRef:
  kind: ClusterRole
  name: linkerd-linkerd-web-check
  apiGroup: rbac.authorization.k8s.io
subjects:
- kind: ServiceAccount
  name: linkerd-web
  namespace: linkerd
---
kind: ClusterRoleBinding
apiVersion: rbac.authorization.k8s.io/v1
metadata:
  name: linkerd-linkerd-web-admin
  labels:
    linkerd.io/control-plane-component: web
    linkerd.io/control-plane-ns: linkerd
roleRef:
  apiGroup: rbac.authorization.k8s.io
  kind: ClusterRole
  name: linkerd-linkerd-tap-admin
subjects:
- kind: ServiceAccount
  name: linkerd-web
  namespace: linkerd
---
kind: ServiceAccount
apiVersion: v1
metadata:
  name: linkerd-web
  namespace: linkerd
  labels:
    linkerd.io/control-plane-component: web
    linkerd.io/control-plane-ns: linkerd
---
###
### Service Profile CRD
###
---
apiVersion: apiextensions.k8s.io/v1beta1
kind: CustomResourceDefinition
metadata:
  name: serviceprofiles.linkerd.io
  annotations:
    linkerd.io/created-by: linkerd/cli dev-undefined
  labels:
    linkerd.io/control-plane-ns: linkerd
spec:
  group: linkerd.io
  versions:
  - name: v1alpha1
    served: true
    storage: false
  - name: v1alpha2
    served: true
    storage: true
  scope: Namespaced
  names:
    plural: serviceprofiles
    singular: serviceprofile
    kind: ServiceProfile
    shortNames:
    - sp
---
###
### TrafficSplit CRD
### Copied from https://github.com/deislabs/smi-sdk-go/blob/cea7e1e9372304bbb6c74a3f6ca788d9eaa9cc58/crds/split.yaml
###
---
apiVersion: apiextensions.k8s.io/v1beta1
kind: CustomResourceDefinition
metadata:
  name: trafficsplits.split.smi-spec.io
  annotations:
    linkerd.io/created-by: linkerd/cli dev-undefined
  labels:
    linkerd.io/control-plane-ns: linkerd
spec:
  group: split.smi-spec.io
  version: v1alpha1
  scope: Namespaced
  names:
    kind: TrafficSplit
    shortNames:
      - ts
    plural: trafficsplits
    singular: trafficsplit
  additionalPrinterColumns:
  - name: Service
    type: string
    description: The apex service of this split.
    JSONPath: .spec.service
---
###
<<<<<<< HEAD
### Grafana RBAC
###
---
kind: ServiceAccount
apiVersion: v1
metadata:
  name: linkerd-grafana
  namespace: linkerd
  labels:
    linkerd.io/control-plane-component: grafana
=======
### Prometheus RBAC
###
---
kind: ClusterRole
apiVersion: rbac.authorization.k8s.io/v1
metadata:
  name: linkerd-linkerd-prometheus
  labels:
    linkerd.io/control-plane-component: prometheus
    linkerd.io/control-plane-ns: linkerd
rules:
- apiGroups: [""]
  resources: ["nodes", "nodes/proxy", "pods"]
  verbs: ["get", "list", "watch"]
---
kind: ClusterRoleBinding
apiVersion: rbac.authorization.k8s.io/v1
metadata:
  name: linkerd-linkerd-prometheus
  labels:
    linkerd.io/control-plane-component: prometheus
    linkerd.io/control-plane-ns: linkerd
roleRef:
  apiGroup: rbac.authorization.k8s.io
  kind: ClusterRole
  name: linkerd-linkerd-prometheus
subjects:
- kind: ServiceAccount
  name: linkerd-prometheus
  namespace: linkerd
---
kind: ServiceAccount
apiVersion: v1
metadata:
  name: linkerd-prometheus
  namespace: linkerd
  labels:
    linkerd.io/control-plane-component: prometheus
>>>>>>> 45ccc24a
    linkerd.io/control-plane-ns: linkerd
---
###
### Proxy Injector RBAC
###
---
kind: ClusterRole
apiVersion: rbac.authorization.k8s.io/v1
metadata:
  name: linkerd-linkerd-proxy-injector
  labels:
    linkerd.io/control-plane-component: proxy-injector
    linkerd.io/control-plane-ns: linkerd
rules:
- apiGroups: [""]
  resources: ["events"]
  verbs: ["create", "patch"]
- apiGroups: [""]
  resources: ["namespaces", "replicationcontrollers"]
  verbs: ["list", "get", "watch"]
- apiGroups: [""]
  resources: ["pods"]
  verbs: ["list", "watch"]
- apiGroups: ["extensions", "apps"]
  resources: ["deployments", "replicasets", "daemonsets", "statefulsets"]
  verbs: ["list", "get", "watch"]
- apiGroups: ["extensions", "batch"]
  resources: ["cronjobs", "jobs"]
  verbs: ["list", "get", "watch"]
---
kind: ClusterRoleBinding
apiVersion: rbac.authorization.k8s.io/v1
metadata:
  name: linkerd-linkerd-proxy-injector
  labels:
    linkerd.io/control-plane-component: proxy-injector
    linkerd.io/control-plane-ns: linkerd
subjects:
- kind: ServiceAccount
  name: linkerd-proxy-injector
  namespace: linkerd
  apiGroup: ""
roleRef:
  kind: ClusterRole
  name: linkerd-linkerd-proxy-injector
  apiGroup: rbac.authorization.k8s.io
---
kind: ServiceAccount
apiVersion: v1
metadata:
  name: linkerd-proxy-injector
  namespace: linkerd
  labels:
    linkerd.io/control-plane-component: proxy-injector
    linkerd.io/control-plane-ns: linkerd
---
kind: Secret
apiVersion: v1
metadata:
  name: linkerd-proxy-injector-tls
  namespace: linkerd
  labels:
    linkerd.io/control-plane-component: proxy-injector
    linkerd.io/control-plane-ns: linkerd
  annotations:
    linkerd.io/created-by: linkerd/cli dev-undefined
type: Opaque
data:
  crt.pem: LS0tLS1CRUdJTiBDRVJUSUZJQ0FURS0tLS0tCk1JSURKakNDQWc2Z0F3SUJBZ0lRVjFrSXJhRG1sdzNTVzY5UXNRWjNQREFOQmdrcWhraUc5dzBCQVFzRkFEQXQKTVNzd0tRWURWUVFERXlKc2FXNXJaWEprTFhCeWIzaDVMV2x1YW1WamRHOXlMbXhwYm10bGNtUXVjM1pqTUI0WApEVEU1TURnd056SXhNelkwTUZvWERUSXdNRGd3TmpJeE16WTBNRm93TFRFck1Da0dBMVVFQXhNaWJHbHVhMlZ5ClpDMXdjbTk0ZVMxcGJtcGxZM1J2Y2k1c2FXNXJaWEprTG5OMll6Q0NBU0l3RFFZSktvWklodmNOQVFFQkJRQUQKZ2dFUEFEQ0NBUW9DZ2dFQkFOek5iMmd0VVU2SmsxVDV4Smx3dTNlSmViSml4T01Vc3QyMzVkSWJXU1F2OUlNagpXRTR1Z3dlbk1ZSDh5V1ppV1F5NCsya0h3c1JkdWNxM3lqZUIrMmFsUll6enBLcFUvdHVxVi9XT2U3VVpxcGRaCkNsNTUzNXlmUzMzNndadjFrWlRlU3g1dHc0d3YwaU9vVG9jVGlsSm1tOGVsWDJUN0toajJVam5oSDNWUXFxbjEKcERRUGIvalRMOVcySlZYL2luOXdvTEptc294aFNkR2MxTDRsVnlvWEFOSVdSWENwQVYzVlo5MXV6SHFqaWYyZgpyWnBaRTQ0QWtaM1hWRnVlaldtcTZURWxHL1M1YnBkaExDcy8zWE41T1lZUXVYbXlTdHEyb055ZzFUOEx6RmxECmJ6eXZBSldmSXV6d3hZa051NTljbkhaUjBRY2liUDF5NTQ0QlV2c0NBd0VBQWFOQ01FQXdEZ1lEVlIwUEFRSC8KQkFRREFnS2tNQjBHQTFVZEpRUVdNQlFHQ0NzR0FRVUZCd01CQmdnckJnRUZCUWNEQWpBUEJnTlZIUk1CQWY4RQpCVEFEQVFIL01BMEdDU3FHU0liM0RRRUJDd1VBQTRJQkFRQjBNZERONWRuaUgxYS96UGI5QWFBT2JqaFBEUC9FCngreVlRU3VDYXpyeFZCUlpPeGdpUkUyN1JjZ05BRGZmOVRkRU9ER1BrUVY4aTRnVVVOdi9VanljODYxdW55SG0KR3FacEp0OFROZ0pWN2VHR00wUWlrNkFYZTdLT1N0aFdzVVZDSHlGMUFyam01U2dRUHRsREttVGk1bDBCZ1pyKwpBblVzOVllNHhUSFFFYSswSFN3NXNjdnFsVDhYS0ZCanoza2hJbHFVd3IvSy9seVZITDcwQTMyUi9UODh5Z1YzClQ4MitwS1R5T3lZU1IrZG1ZUWdxcW00ajVhVVp5aURPZVFHR1kycEZNQnJMY0tGZjFqcmJHWXlVQVNrdlh6NXoKaHZIOUtJWXFOckdhMDloTFBjb00rMW9CNHNnY2RKdFpCV2pCRWdiTHdwWEJJdUVFVXY5cno0dDAKLS0tLS1FTkQgQ0VSVElGSUNBVEUtLS0tLQ==
  key.pem: LS0tLS1CRUdJTiBSU0EgUFJJVkFURSBLRVktLS0tLQpNSUlFcEFJQkFBS0NBUUVBM00xdmFDMVJUb21UVlBuRW1YQzdkNGw1c21MRTR4U3kzYmZsMGh0WkpDLzBneU5ZClRpNkRCNmN4Z2Z6SlptSlpETGo3YVFmQ3hGMjV5cmZLTjRIN1pxVkZqUE9rcWxUKzI2cFg5WTU3dFJtcWwxa0sKWG5uZm5KOUxmZnJCbS9XUmxONUxIbTNEakMvU0k2aE9oeE9LVW1hYng2VmZaUHNxR1BaU09lRWZkVkNxcWZXawpOQTl2K05NdjFiWWxWZitLZjNDZ3NtYXlqR0ZKMFp6VXZpVlhLaGNBMGhaRmNLa0JYZFZuM1c3TWVxT0ovWit0Cm1sa1RqZ0NSbmRkVVc1Nk5hYXJwTVNVYjlMbHVsMkVzS3ovZGMzazVoaEM1ZWJKSzJyYWczS0RWUHd2TVdVTnYKUEs4QWxaOGk3UERGaVEyN24xeWNkbEhSQnlKcy9YTG5qZ0ZTK3dJREFRQUJBb0lCQVFDd1BGVEFyUE1wb1l0MApGc3VCd1VZUU9pMWxZWXBPeVpXZWZJcTJNZGZybDA4dFlJZTZGMHZFVHdHb0EvRm9nL1VadjRnRHBBc2tHcjhSCmU3S3VyVlBROFBkYmNwaXF6NTZBREMyYXRIZ3U2MmFLMktuN0VJR1hqRm1BR3ladmFna2g3bSs4d05XRXppS0gKRFc1b1NBTnVrN0doSDNETnM5ODgvMVpRRmt5Nm9BVThzWEhaTEpsNGJoV05UU3FSS0VnT3pIRDRwYWRITzUrMwp3cFVHamg1VklaS1BlMzRqYmMwTVZDOUwwNjhJY3Fibmp6d3g3NnYrQnh6MXFyRFNNMDR2TytGWUZUTVVmWEtyClBZRU5qMEN6UEhUanlwT2FBdFNwZFJTY2x1YzVGMTVmcXpKRnE5dVVLM2VpWFY3amNjTW1Sb0l0bkxMS3Z5VkgKVWJOZ1pnZmhBb0dCQVBpOU40MjRwK1ZxWnJRRTZ3K21kTTh2S2JIb0NPWUNlVDZrYXExMzhLVFJ2Z0MzZGJQNgpRcFpSNXlYNlhQeW1YMnNkZkxQTDk2NE1DeGJlS1ovWmw5UC9zRkxhRDVOc0RXMXZ2djJkYXBhQ1d0U0hwNHFFClJIN2tWWTZmcHZUYmZWN2FWL1JQZlhGbWVrbEJZd05pNTNkNFRYZEhJWC9ONHM0aFgwVzNtMk1yQW9HQkFPTS8KYzk0anJDbGtESUN4YWhUYlp4UHdST1hqVEZvdEpxaGRhandZOXcxdEVIelNnNUY1QVFSaWR4WGxFa0lENVdCRApYeG1JZWF2TDgyRkpUeWFXWlBzUnRkOXNJV3BIM084VDh2TnZLN1Z0SXY2RzZYSy9XUjhHMjhodTl6bVNlMk5HCjVUN2FkL0dMSlZ3Mm9GcTEzNGFIbHdvY00xMUFPa2YwYU9SWGJTZHhBb0dCQU0vT1JQdEJxZ01nUVcxa0xuMkUKczFIa05SRk1xU0tBTG9zSEVaaWErNUMzS2VXdlg4WmM3Z1JucUpVeDlUMmVRVmxiNlRMTTFMK3prQkFxeXR1aApEaGN2SmtBUnJiR2NOQnVab0JhQnpPcXhQUEVSNUFiMU9jUkpQckZJOEZMZ2pIMFNMU2tPdjk1ZG53eFVkRVAvCi9TRHlnTVdGeDViZWl2MXJKQTA2dDdiQkFvR0FVSkg2dnRQZkFuM2FnUFptS2lid0VQMnJMK2E2OTIzeXV0Y0UKQjNMQ2hSd2FNR2RqQm56a2cyMTEwMmw0WTdlRjUrOTdGRTV5OVJwR25FT2xzSVM2SU5wU3BYaHRFSVdTSzZIagpEYlJveHRaL0JjZEhsY3VLQ1pvZzZwdU5RL2hQanc5ZjBEMGRNYUtvQ0YzRjFPT084Tis2Q1hlZUxuM0xMQi9YCjRMMnVrY0VDZ1lCeWxEY2haSHR3YjlxYWFoeVhiQUI2WHAvMTdLUEtZOFltbDBqN0cydm1VMXJUZDdTREhHek4Kc1B5LzErY3FraWkrVVQxc2I0d1RQaW9wTXZxa3hsY05tdzM4L2NRL05ET3JENlEvN1NJN0I3TkNod1BLNFBhWgpCVEo1MW84RktSRTczcDhVYkdDUlNtdjVzYk5aTUMyWlRBaVNWa0MzUHU4QmxGN1VoM3RCeEE9PQotLS0tLUVORCBSU0EgUFJJVkFURSBLRVktLS0tLQ==
---
apiVersion: admissionregistration.k8s.io/v1beta1
kind: MutatingWebhookConfiguration
metadata:
  name: linkerd-proxy-injector-webhook-config
  labels:
    linkerd.io/control-plane-component: proxy-injector
    linkerd.io/control-plane-ns: linkerd
webhooks:
- name: linkerd-proxy-injector.linkerd.io
  namespaceSelector:
    matchExpressions:
    - key: config.linkerd.io/admission-webhooks
      operator: NotIn
      values:
      - disabled
  clientConfig:
    service:
      name: linkerd-proxy-injector
      namespace: linkerd
      path: "/"
    caBundle: LS0tLS1CRUdJTiBDRVJUSUZJQ0FURS0tLS0tCk1JSURKakNDQWc2Z0F3SUJBZ0lRVjFrSXJhRG1sdzNTVzY5UXNRWjNQREFOQmdrcWhraUc5dzBCQVFzRkFEQXQKTVNzd0tRWURWUVFERXlKc2FXNXJaWEprTFhCeWIzaDVMV2x1YW1WamRHOXlMbXhwYm10bGNtUXVjM1pqTUI0WApEVEU1TURnd056SXhNelkwTUZvWERUSXdNRGd3TmpJeE16WTBNRm93TFRFck1Da0dBMVVFQXhNaWJHbHVhMlZ5ClpDMXdjbTk0ZVMxcGJtcGxZM1J2Y2k1c2FXNXJaWEprTG5OMll6Q0NBU0l3RFFZSktvWklodmNOQVFFQkJRQUQKZ2dFUEFEQ0NBUW9DZ2dFQkFOek5iMmd0VVU2SmsxVDV4Smx3dTNlSmViSml4T01Vc3QyMzVkSWJXU1F2OUlNagpXRTR1Z3dlbk1ZSDh5V1ppV1F5NCsya0h3c1JkdWNxM3lqZUIrMmFsUll6enBLcFUvdHVxVi9XT2U3VVpxcGRaCkNsNTUzNXlmUzMzNndadjFrWlRlU3g1dHc0d3YwaU9vVG9jVGlsSm1tOGVsWDJUN0toajJVam5oSDNWUXFxbjEKcERRUGIvalRMOVcySlZYL2luOXdvTEptc294aFNkR2MxTDRsVnlvWEFOSVdSWENwQVYzVlo5MXV6SHFqaWYyZgpyWnBaRTQ0QWtaM1hWRnVlaldtcTZURWxHL1M1YnBkaExDcy8zWE41T1lZUXVYbXlTdHEyb055ZzFUOEx6RmxECmJ6eXZBSldmSXV6d3hZa051NTljbkhaUjBRY2liUDF5NTQ0QlV2c0NBd0VBQWFOQ01FQXdEZ1lEVlIwUEFRSC8KQkFRREFnS2tNQjBHQTFVZEpRUVdNQlFHQ0NzR0FRVUZCd01CQmdnckJnRUZCUWNEQWpBUEJnTlZIUk1CQWY4RQpCVEFEQVFIL01BMEdDU3FHU0liM0RRRUJDd1VBQTRJQkFRQjBNZERONWRuaUgxYS96UGI5QWFBT2JqaFBEUC9FCngreVlRU3VDYXpyeFZCUlpPeGdpUkUyN1JjZ05BRGZmOVRkRU9ER1BrUVY4aTRnVVVOdi9VanljODYxdW55SG0KR3FacEp0OFROZ0pWN2VHR00wUWlrNkFYZTdLT1N0aFdzVVZDSHlGMUFyam01U2dRUHRsREttVGk1bDBCZ1pyKwpBblVzOVllNHhUSFFFYSswSFN3NXNjdnFsVDhYS0ZCanoza2hJbHFVd3IvSy9seVZITDcwQTMyUi9UODh5Z1YzClQ4MitwS1R5T3lZU1IrZG1ZUWdxcW00ajVhVVp5aURPZVFHR1kycEZNQnJMY0tGZjFqcmJHWXlVQVNrdlh6NXoKaHZIOUtJWXFOckdhMDloTFBjb00rMW9CNHNnY2RKdFpCV2pCRWdiTHdwWEJJdUVFVXY5cno0dDAKLS0tLS1FTkQgQ0VSVElGSUNBVEUtLS0tLQ==
  failurePolicy: Ignore
  rules:
  - operations: [ "CREATE" ]
    apiGroups: [""]
    apiVersions: ["v1"]
    resources: ["pods"]
  sideEffects: None
---
###
### Service Profile Validator RBAC
###
---
kind: ClusterRole
apiVersion: rbac.authorization.k8s.io/v1
metadata:
  name: linkerd-linkerd-sp-validator
  labels:
    linkerd.io/control-plane-component: sp-validator
    linkerd.io/control-plane-ns: linkerd
rules:
- apiGroups: [""]
  resources: ["pods"]
  verbs: ["list"]
---
kind: ClusterRoleBinding
apiVersion: rbac.authorization.k8s.io/v1
metadata:
  name: linkerd-linkerd-sp-validator
  labels:
    linkerd.io/control-plane-component: sp-validator
    linkerd.io/control-plane-ns: linkerd
subjects:
- kind: ServiceAccount
  name: linkerd-sp-validator
  namespace: linkerd
  apiGroup: ""
roleRef:
  kind: ClusterRole
  name: linkerd-linkerd-sp-validator
  apiGroup: rbac.authorization.k8s.io
---
kind: ServiceAccount
apiVersion: v1
metadata:
  name: linkerd-sp-validator
  namespace: linkerd
  labels:
    linkerd.io/control-plane-component: sp-validator
    linkerd.io/control-plane-ns: linkerd
---
kind: Secret
apiVersion: v1
metadata:
  name: linkerd-sp-validator-tls
  namespace: linkerd
  labels:
    linkerd.io/control-plane-component: sp-validator
    linkerd.io/control-plane-ns: linkerd
  annotations:
    linkerd.io/created-by: linkerd/cli dev-undefined
type: Opaque
data:
  crt.pem: LS0tLS1CRUdJTiBDRVJUSUZJQ0FURS0tLS0tCk1JSURJakNDQWdxZ0F3SUJBZ0lRQkhsRWhOb3Y0Z1hHT0EzbGFOamErekFOQmdrcWhraUc5dzBCQVFzRkFEQXIKTVNrd0p3WURWUVFERXlCc2FXNXJaWEprTFhOd0xYWmhiR2xrWVhSdmNpNXNhVzVyWlhKa0xuTjJZekFlRncweApPVEE0TURjeU1UTTJOREJhRncweU1EQTRNRFl5TVRNMk5EQmFNQ3N4S1RBbkJnTlZCQU1USUd4cGJtdGxjbVF0CmMzQXRkbUZzYVdSaGRHOXlMbXhwYm10bGNtUXVjM1pqTUlJQklqQU5CZ2txaGtpRzl3MEJBUUVGQUFPQ0FROEEKTUlJQkNnS0NBUUVBdklFVW5YdlBkSDFra2lJM2JPc01wQ0Zpb3FoN0dCK1ZtSmE5Q2RoNEQ3bWhiMWhoMUNYdgpNblZtQVduUE9UYWRvUHRZNFNZZU9pUDBURVQ1enZ1MUlEUzVyZFhUcDlZaHZHWDRMM1NhVk5XdnlsbzNXT1FmCk5sSXZPWFU4bHZHaDAyeE9TK3RZeklSMVh0dmFhOUV6K1QyN0p4ei9meHhnK2tHRmRES3BBK0tQeitvZHRKL1YKYTYvc2N6UWhaczhtTWt3L0Y3MzJxS1JtWG83bm9pTjhYRjAxSFBiT1pVdFpGZjJ6L2hGMHhKaEVMNlRNWTNlNwpZNnZ4UFoyMGVobTR5cUk1Q2RqcWN1WFNwL0xhbFNJOTBsb0ZMMU5SZFRuREgzZ1BNUWM3VE9KenIzQUI0bmxjCmJIU0ZsNkFvN2J1U3EvOTJ4MmdwMjRRT2w0UURkdlVZaVFJREFRQUJvMEl3UURBT0JnTlZIUThCQWY4RUJBTUMKQXFRd0hRWURWUjBsQkJZd0ZBWUlLd1lCQlFVSEF3RUdDQ3NHQVFVRkJ3TUNNQThHQTFVZEV3RUIvd1FGTUFNQgpBZjh3RFFZSktvWklodmNOQVFFTEJRQURnZ0VCQUtJQUc5T2E4SndtSzBUaGVtc2RxdjhvdkhZUk5XTHBWOVBhCkJNejJhQklFQVlvMURxQmFaQWFkdWZKa0k1bmFoTC81K2NaQXp3M2s4RmpYN2plT1ErYmlPaS9TNlU4K0FNZEUKZnZvdVR5N05Kb0xXM1NUclhCcjJnYzY3RUtLQ2JGQmsxYzM3b21KSUhhZU15aWNkRHY0SHRYTExDcUtrYk54aAo0NGQ2YUpzL3lNZm9kZGFhZFN0L1RwMGZtaHNPMTR5OUp3RDFWL2s1M3ppUmxDcXNYVUtBK05vejhqRC8wVkI5CnFyd0dpWGk4S1ZsZS9LYjFDZktOM1VhczdBRHlxbVVEUGNKY2tQMGM5QnBRQzlLYTJqZHhzb0hvWi8vSG5SVGYKalc2dExlcjN1UHZpek5qM2swcWt2SVAydVVJNDg0MkJjQmUrbVB1NlJoeVozdWt4elNVPQotLS0tLUVORCBDRVJUSUZJQ0FURS0tLS0t
  key.pem: LS0tLS1CRUdJTiBSU0EgUFJJVkFURSBLRVktLS0tLQpNSUlFcEFJQkFBS0NBUUVBdklFVW5YdlBkSDFra2lJM2JPc01wQ0Zpb3FoN0dCK1ZtSmE5Q2RoNEQ3bWhiMWhoCjFDWHZNblZtQVduUE9UYWRvUHRZNFNZZU9pUDBURVQ1enZ1MUlEUzVyZFhUcDlZaHZHWDRMM1NhVk5XdnlsbzMKV09RZk5sSXZPWFU4bHZHaDAyeE9TK3RZeklSMVh0dmFhOUV6K1QyN0p4ei9meHhnK2tHRmRES3BBK0tQeitvZAp0Si9WYTYvc2N6UWhaczhtTWt3L0Y3MzJxS1JtWG83bm9pTjhYRjAxSFBiT1pVdFpGZjJ6L2hGMHhKaEVMNlRNClkzZTdZNnZ4UFoyMGVobTR5cUk1Q2RqcWN1WFNwL0xhbFNJOTBsb0ZMMU5SZFRuREgzZ1BNUWM3VE9KenIzQUIKNG5sY2JIU0ZsNkFvN2J1U3EvOTJ4MmdwMjRRT2w0UURkdlVZaVFJREFRQUJBb0lCQVFDU1hGTHFXQWhpdFQyUwpMVmtGaTVjY0ZRUGxzWlVwek5RMVRzem1TUm9uYzRWQjA4alpsTDZkV2dQaWt3b2ZyU1ZFcWdOL2hUNHcvRnVoCm9HaXA2a3ZlL3JFd3BQYWF1U3NtZ2JIcS9za1psM1RQVTY3bnFQQUhHRmFzY1RlakoyZnpwWU5CZFRGVVVvQmoKTDZidTBkZGQ3UzFVR0RMVXVlOGVRQ05qYmpaRzJadnhiclhHQ1hTcjZtankvUTI2UkhrM0JSZXZ6UlFEMXIzbgpsSUxGdm9ueHNoTnVvU2xGVmJlTXNoN0JQQlBkbmR0MGNwZDRLcW5oQ0NCZVk0YUlsNmQ2eVJ1K1h4akhmRWRUCjlFTXhjYjJidEIzWHUrNTBtSWJsd1NEK2ZkVkFJUmFYeFRNMlc2dys4ZEZNSjFidXBRbTRLKy9KMC9UMko5b0sKRWpzdno5WVZBb0dCQU9td2t0NXpMVW5GVkNCR1p1aWJhTGRhcUFncy9pNldDcnJzL2xKd0VMb0grWDA4ZFkyWApIMS95ay8xVzZlbFFWVUEwOWg0dEZXSm1JM3BiT0c4d25iVU53MGVIZmlodkU2N0QvdlpXTi83b2FOUDZrdXdhCmNoTWRvaE5JNmhpSXd0cGo2L3JrVEIvTENtaXFWUHlEWXc2U0tiKzh5TktMZE1VdkFDZUpCRXVqQW9HQkFNNkEKS2NsUHNGeStrUzZDQzh4YkUvMER1eTZxc1BPQ3BBdDVDZWNGMHhHZHhBOXp4ZUdBWkxBTk5vZ0dPRjRrVTQxSwo0V20rRFoyNFFIV2FtWEp4dkhOZlZSdVVwSkR6UFJHcGdWSXJJNEMwMWprN0xxYy9VNEtpK2lYVGxWZDE0cWtJClVzalJTOUVrSU4yN3VIQzRnYnpoRW9PbXlOS0Q0U1JTQ2xyellrM2pBb0dBZUV0MHp4M3JDamFSLzZzOS9pOUIKMEdEU2JxTDZsWENYUlhJSjJOWG5SbHdraWRzOWlBMXJFVEVHRFR0WVhjb0VtSENxNFEzRUhFc0hxRXljMkYvbQpUdlV1dVB0K2JjSUFGODY4eUlISmdXYVJ6ODBGSkpUWWRBNmxCOWhZNlJnOWRiNUtFM1RCMnZ2aDk4NzJ3S1hCCnNCWjlkejN2QXJMWEFVb1lna0Y5L0pFQ2dZQmRObzhtTnhtR0UrT1hHYzdYbFRsRm1ieVJ5UzBORHFpY0lTdnUKSTd2dUZNZ2VyWVRpVU1HaWtxUk43SGpmVGdpRkhBcjZYM2JuL2ZiaTMwRnEzcHBSZmZQOStpLzYya0Z6eW83OApsMHAwVzZ6anNxcFJobzFjeDlLZzVveGdLVytDRzZhNnpYY3ExZU1jRkJPaWxqYkNHdHJ2b0liQU9CV1YvbzU4CkZhY0hQd0tCZ1FERS9nb2sxZ3VEaGVXUmJEaTdpNVVqd0ZqcnRJZ1hVbTA5N29yOW5Mb2dibFdIK0EyWmgvaG8KQ0hmekdLMUtnZytTd1I2YlRhZ29wRGVCMkRnNTk2ODFwTTQ4ZjVYbzV6NkJUejhFMVFPREpIRlkyNlNJNTlIRwpwZFlWMno5QmdxaDZKQWprZWhQWDlYMWFCcTRrVkpCQzg5MDBOUk1pbG1EdlBISjNhU1EyT0E9PQotLS0tLUVORCBSU0EgUFJJVkFURSBLRVktLS0tLQ==
---
apiVersion: admissionregistration.k8s.io/v1beta1
kind: ValidatingWebhookConfiguration
metadata:
  name: linkerd-sp-validator-webhook-config
  labels:
    linkerd.io/control-plane-component: sp-validator
    linkerd.io/control-plane-ns: linkerd
webhooks:
- name: linkerd-sp-validator.linkerd.io
  namespaceSelector:
    matchExpressions:
    - key: config.linkerd.io/admission-webhooks
      operator: NotIn
      values:
      - disabled
  clientConfig:
    service:
      name: linkerd-sp-validator
      namespace: linkerd
      path: "/"
    caBundle: LS0tLS1CRUdJTiBDRVJUSUZJQ0FURS0tLS0tCk1JSURJakNDQWdxZ0F3SUJBZ0lRQkhsRWhOb3Y0Z1hHT0EzbGFOamErekFOQmdrcWhraUc5dzBCQVFzRkFEQXIKTVNrd0p3WURWUVFERXlCc2FXNXJaWEprTFhOd0xYWmhiR2xrWVhSdmNpNXNhVzVyWlhKa0xuTjJZekFlRncweApPVEE0TURjeU1UTTJOREJhRncweU1EQTRNRFl5TVRNMk5EQmFNQ3N4S1RBbkJnTlZCQU1USUd4cGJtdGxjbVF0CmMzQXRkbUZzYVdSaGRHOXlMbXhwYm10bGNtUXVjM1pqTUlJQklqQU5CZ2txaGtpRzl3MEJBUUVGQUFPQ0FROEEKTUlJQkNnS0NBUUVBdklFVW5YdlBkSDFra2lJM2JPc01wQ0Zpb3FoN0dCK1ZtSmE5Q2RoNEQ3bWhiMWhoMUNYdgpNblZtQVduUE9UYWRvUHRZNFNZZU9pUDBURVQ1enZ1MUlEUzVyZFhUcDlZaHZHWDRMM1NhVk5XdnlsbzNXT1FmCk5sSXZPWFU4bHZHaDAyeE9TK3RZeklSMVh0dmFhOUV6K1QyN0p4ei9meHhnK2tHRmRES3BBK0tQeitvZHRKL1YKYTYvc2N6UWhaczhtTWt3L0Y3MzJxS1JtWG83bm9pTjhYRjAxSFBiT1pVdFpGZjJ6L2hGMHhKaEVMNlRNWTNlNwpZNnZ4UFoyMGVobTR5cUk1Q2RqcWN1WFNwL0xhbFNJOTBsb0ZMMU5SZFRuREgzZ1BNUWM3VE9KenIzQUI0bmxjCmJIU0ZsNkFvN2J1U3EvOTJ4MmdwMjRRT2w0UURkdlVZaVFJREFRQUJvMEl3UURBT0JnTlZIUThCQWY4RUJBTUMKQXFRd0hRWURWUjBsQkJZd0ZBWUlLd1lCQlFVSEF3RUdDQ3NHQVFVRkJ3TUNNQThHQTFVZEV3RUIvd1FGTUFNQgpBZjh3RFFZSktvWklodmNOQVFFTEJRQURnZ0VCQUtJQUc5T2E4SndtSzBUaGVtc2RxdjhvdkhZUk5XTHBWOVBhCkJNejJhQklFQVlvMURxQmFaQWFkdWZKa0k1bmFoTC81K2NaQXp3M2s4RmpYN2plT1ErYmlPaS9TNlU4K0FNZEUKZnZvdVR5N05Kb0xXM1NUclhCcjJnYzY3RUtLQ2JGQmsxYzM3b21KSUhhZU15aWNkRHY0SHRYTExDcUtrYk54aAo0NGQ2YUpzL3lNZm9kZGFhZFN0L1RwMGZtaHNPMTR5OUp3RDFWL2s1M3ppUmxDcXNYVUtBK05vejhqRC8wVkI5CnFyd0dpWGk4S1ZsZS9LYjFDZktOM1VhczdBRHlxbVVEUGNKY2tQMGM5QnBRQzlLYTJqZHhzb0hvWi8vSG5SVGYKalc2dExlcjN1UHZpek5qM2swcWt2SVAydVVJNDg0MkJjQmUrbVB1NlJoeVozdWt4elNVPQotLS0tLUVORCBDRVJUSUZJQ0FURS0tLS0t
  failurePolicy: Ignore
  rules:
  - operations: [ "CREATE" , "UPDATE" ]
    apiGroups: ["linkerd.io"]
    apiVersions: ["v1alpha1", "v1alpha2"]
    resources: ["serviceprofiles"]
  sideEffects: None
---
###
### Tap RBAC
###
---
kind: ClusterRole
apiVersion: rbac.authorization.k8s.io/v1
metadata:
  name: linkerd-linkerd-tap
  labels:
    linkerd.io/control-plane-component: tap
    linkerd.io/control-plane-ns: linkerd
rules:
- apiGroups: [""]
  resources: ["pods", "services", "replicationcontrollers", "namespaces", "nodes"]
  verbs: ["list", "get", "watch"]
- apiGroups: ["extensions", "apps"]
  resources: ["daemonsets", "deployments", "replicasets", "statefulsets"]
  verbs: ["list", "get", "watch"]
- apiGroups: ["extensions", "batch"]
  resources: ["cronjobs", "jobs"]
  verbs: ["list" , "get", "watch"]
---
kind: ClusterRole
apiVersion: rbac.authorization.k8s.io/v1
metadata:
  name: linkerd-linkerd-tap-admin
  labels:
    linkerd.io/control-plane-component: tap
    linkerd.io/control-plane-ns: linkerd
rules:
- apiGroups: ["tap.linkerd.io"]
  resources: ["*"]
  verbs: ["watch"]
---
kind: ClusterRoleBinding
apiVersion: rbac.authorization.k8s.io/v1
metadata:
  name: linkerd-linkerd-tap
  labels:
    linkerd.io/control-plane-component: tap
    linkerd.io/control-plane-ns: linkerd
roleRef:
  apiGroup: rbac.authorization.k8s.io
  kind: ClusterRole
  name: linkerd-linkerd-tap
subjects:
- kind: ServiceAccount
  name: linkerd-tap
  namespace: linkerd
---
apiVersion: rbac.authorization.k8s.io/v1
kind: ClusterRoleBinding
metadata:
  name: linkerd-linkerd-tap-auth-delegator
  labels:
    linkerd.io/control-plane-component: tap
    linkerd.io/control-plane-ns: linkerd
roleRef:
  apiGroup: rbac.authorization.k8s.io
  kind: ClusterRole
  name: system:auth-delegator
subjects:
- kind: ServiceAccount
  name: linkerd-tap
  namespace: linkerd
---
kind: ServiceAccount
apiVersion: v1
metadata:
  name: linkerd-tap
  namespace: linkerd
  labels:
    linkerd.io/control-plane-component: tap
    linkerd.io/control-plane-ns: linkerd
---
apiVersion: rbac.authorization.k8s.io/v1
kind: RoleBinding
metadata:
  name: linkerd-linkerd-tap-auth-reader
  namespace: kube-system
  labels:
    linkerd.io/control-plane-component: tap
    linkerd.io/control-plane-ns: linkerd
roleRef:
  apiGroup: rbac.authorization.k8s.io
  kind: Role
  name: extension-apiserver-authentication-reader
subjects:
- kind: ServiceAccount
  name: linkerd-tap
  namespace: linkerd
---
kind: Secret
apiVersion: v1
metadata:
  name: linkerd-tap-tls
  namespace: linkerd
  labels:
    linkerd.io/control-plane-component: tap
    linkerd.io/control-plane-ns: linkerd
  annotations:
    linkerd.io/created-by: linkerd/cli dev-undefined
type: Opaque
data:
  crt.pem: LS0tLS1CRUdJTiBDRVJUSUZJQ0FURS0tLS0tCk1JSURFRENDQWZpZ0F3SUJBZ0lRRlNhSmJjd0ZrMHNvclpsUENLUmhuakFOQmdrcWhraUc5dzBCQVFzRkFEQWkKTVNBd0hnWURWUVFERXhkc2FXNXJaWEprTFhSaGNDNXNhVzVyWlhKa0xuTjJZekFlRncweE9UQTRNRGN5TVRNMgpOREJhRncweU1EQTRNRFl5TVRNMk5EQmFNQ0l4SURBZUJnTlZCQU1URjJ4cGJtdGxjbVF0ZEdGd0xteHBibXRsCmNtUXVjM1pqTUlJQklqQU5CZ2txaGtpRzl3MEJBUUVGQUFPQ0FROEFNSUlCQ2dLQ0FRRUF1UTRhb3hLSWVnUncKZW5FWHY0QVBjWTc0SnNqNUJXSEhwMUJzY1d1Y24weEwrcEo5UnJDRXphOURXcklad2JTazhpNnlHYnpQWTZCaQpHdlIxK0NMRkZNR1VraERuS1lINk9hNzlvTXN3WGZEc1lmKzVFNU12WlZGay9XeW03ck5GWWhqWXNmengzdTY3CldWbFgyRTBGaHBrU1pMUGN6bHNCQzFzN0hxVzV4TnBYUmc2WDJqYlFWZ0xMdUNsL3FjZE05MzRsay81ODNtT3kKeVIwSkQvV3RMc3VxdVIrOWJZSjlVYXUrbGpqZUc3U1h0UVYrdkR5VDNscEZ2SFpraG5sSm53am9XN0RIN3dPNwplK0ZQc3FmOG9nQk8xUlBmUEhNakRZRERoVlJUTWRKVFpZK2VlcFc5VjVGbGJvRFZvOUtOMlhTSVRkbVJsWmF0CjJuRng3TU83YndJREFRQUJvMEl3UURBT0JnTlZIUThCQWY4RUJBTUNBcVF3SFFZRFZSMGxCQll3RkFZSUt3WUIKQlFVSEF3RUdDQ3NHQVFVRkJ3TUNNQThHQTFVZEV3RUIvd1FGTUFNQkFmOHdEUVlKS29aSWh2Y05BUUVMQlFBRApnZ0VCQUZNd3hXVnV1NFMzMi9LSVhsdURsR3dpQjh0YzFCTEVRQzUyY3hhNERodnBGNFkwZmRSOXRwMDN3S1VYClRlRWp6OUMyYzBFTW1EcVpheDVsQmxaaDBtWUFpNFowSUZkbXg4Q0FLYWowUVV1MEdQL1Jmd0taYWFuTjhBbEUKbCtRQjRLWG1ZNjRnOFZUUXR0VXhNL2FZdjkrU0FrMlcvbkZiZTFjUXpHbGFCSVh2WW9Da1N3TDFiTEpDV0N2WQowaEtteFhYdGpHZmpqZXJGTk9CTUdRZkJmQ0czZUJTZE45aS8rOEs3NS9FM21EV01iTGMwVHU2OEFsdWRxVUJRCmZsbngrNXlUaUtlaExhaW9BY0psTldrOVRCSEcySSswLy9tNTM4VGhYbnZ2ZC9uTXdTWitJbEZiVUpvbEo3Rk4KNXVUNG91Vm8xUU9BTlh3Nk5LWU1PT0VURXo0PQotLS0tLUVORCBDRVJUSUZJQ0FURS0tLS0t
  key.pem: LS0tLS1CRUdJTiBSU0EgUFJJVkFURSBLRVktLS0tLQpNSUlFb3dJQkFBS0NBUUVBdVE0YW94S0llZ1J3ZW5FWHY0QVBjWTc0SnNqNUJXSEhwMUJzY1d1Y24weEwrcEo5ClJyQ0V6YTlEV3JJWndiU2s4aTZ5R2J6UFk2QmlHdlIxK0NMRkZNR1VraERuS1lINk9hNzlvTXN3WGZEc1lmKzUKRTVNdlpWRmsvV3ltN3JORlloallzZnp4M3U2N1dWbFgyRTBGaHBrU1pMUGN6bHNCQzFzN0hxVzV4TnBYUmc2WAoyamJRVmdMTHVDbC9xY2RNOTM0bGsvNTgzbU95eVIwSkQvV3RMc3VxdVIrOWJZSjlVYXUrbGpqZUc3U1h0UVYrCnZEeVQzbHBGdkhaa2hubEpud2pvVzdESDd3TzdlK0ZQc3FmOG9nQk8xUlBmUEhNakRZRERoVlJUTWRKVFpZK2UKZXBXOVY1Rmxib0RWbzlLTjJYU0lUZG1SbFphdDJuRng3TU83YndJREFRQUJBb0lCQVFDdUtVNzZjS1BQS2tSdApoK2hReTRZOVdzL0RPTnZjcTlUS2E4OVR3M0tKSGJaWUlld1RUbWYrYUZkY2tVZmFYVmZyc2ZUZWNpdEEyUjNiCnZuMFVSaXp6UnVpN3UzckRQdGV2MkRoTlQwMjY2OWFjdUo2SGhMdFRnSklxVEVxalZrY1Rkc3ppWG11SVkyZ2gKUkF0L3Y2VldzdE56d1M4cmFzeUYwcHZHVVRTUHhVK29Vcm9BYm54TmRnMzRzbzBrR1lDRDJUbGk3ZmRvTWRuQQpRZWovUVp5aFFDTkorUWxJUGEyN2VkN3R5TWNVN3NpdXQ2aGVBRUJqT3AzVXJLS1BwUnc4VHhZNTltZ05oamt2CjVnT3FhZmV2U0ZPZS96TzNnNFpheXVoU3c5N1ZXR3NwZ0NvbmZETy8vNlZabG44cVlkdmQrNWdTTVBtanBKVlIKZCtRcE9BVmhBb0dCQU9VZmUyVkxXR1JlQVlidXhwdWt5OUFtRlkxSGN2eWN3SXlVZmphWEVUNDQvc0hXODdtMwo0MkVaK3BiYUd2ZE5VOVZtNytCblJ2WFBLVzlCaVNDT0dSSVppSDFWTnQ0d0ZMaTI1ZGNIamlZYitxbVNyUGpkCmI3MThHMTN3SU90L1ZsSDFOQW4zUU9qcmdMZm5udFgrUjlLMEtqVzRYbU4yVmpxUGd3MUZBSWdmQW9HQkFNN0QKUmExR29JSnduaHhuTXd0T08zVCtLUnVKc0Y1aUlYTW40Q1JhWUFwanN1cTUwYmdHQjV5MmdCazR6Y2ZOajVVbgpVQ0hXb2JFNFphcFhveHgvWXFkYkJRdTJaK2gxbnpCdTJJQTVoUEFJRmo1dTJ0SXI5d3FMczFLR1pTUjJScUM0Ck9nL2NFbnFEUUtHcStmUEtBeSs1NWRlbm1BYm8xM2FNOXhQZWZxS3hBb0dBR2JJOExwSVNxYjc1UU43S20yNFMKQlpnZjFxWnF1UFlEaWtDbEh3NDJPdG85aUJQSlpjeS96WVlTV3BTL2JYallyQmhOVXNlQ1o5TUIvSjVHK01XMgovaGFxL2hOdWdlQzJrampBOGlyQXdIbG0xVm5EMkcxTk9OMFFYS3F2cG5temZxR1hZbjYrWXVEMm9LbHpZT0NSCndZbS9LaU14UXNwa3hWQ1BEQS92RFZVQ2dZQUtUQzlzTWRoTXBzODVHdXF2NVhXUW5oZnVCeTJCaGVHa21wZlAKTjdFUTAyWlZ5bXRuZnVWaUtMUzRqTnV5MThvTzQ2WmFDUmFFZlFxVE1Vb3VZU25JcS8vVVZZRlhVb1JiSlNvagpPTG9tT2tEaFd5UUswNlc2SUxzTm9TUG9iUHVYaFpWZXROYzJ3dEsxT282NFZaZFRDUzhwVG0rRDZKVFNrcks3CmlwbEVBUUtCZ0VWb2hsNkpMNWhxcDc3dGg1RVp1VFpqUFZDUkJrU3VUeHZuY1pPUGZHemJjQUp2d05pYVZnblAKbVpnMXdKZDVMczZtbkV3QVJLOXhIRmpFbVpkdEpwSkIwY1ZhVzFvZFY4bWFQamFwRGFiNHJwR3NrL2tuRFZ5TAphWTl3M2FlakFiNlZhaVJ3bUZDZDlzOVhPYmFnQkJ4UU05bVBoTXh2WWdiQzdrSUZJUXVaCi0tLS0tRU5EIFJTQSBQUklWQVRFIEtFWS0tLS0t
---
apiVersion: apiregistration.k8s.io/v1
kind: APIService
metadata:
  name: v1alpha1.tap.linkerd.io
  labels:
    linkerd.io/control-plane-component: tap
    linkerd.io/control-plane-ns: linkerd
spec:
  group: tap.linkerd.io
  version: v1alpha1
  groupPriorityMinimum: 1000
  versionPriority: 100
  service:
    name: linkerd-tap
    namespace: linkerd
  caBundle: LS0tLS1CRUdJTiBDRVJUSUZJQ0FURS0tLS0tCk1JSURFRENDQWZpZ0F3SUJBZ0lRRlNhSmJjd0ZrMHNvclpsUENLUmhuakFOQmdrcWhraUc5dzBCQVFzRkFEQWkKTVNBd0hnWURWUVFERXhkc2FXNXJaWEprTFhSaGNDNXNhVzVyWlhKa0xuTjJZekFlRncweE9UQTRNRGN5TVRNMgpOREJhRncweU1EQTRNRFl5TVRNMk5EQmFNQ0l4SURBZUJnTlZCQU1URjJ4cGJtdGxjbVF0ZEdGd0xteHBibXRsCmNtUXVjM1pqTUlJQklqQU5CZ2txaGtpRzl3MEJBUUVGQUFPQ0FROEFNSUlCQ2dLQ0FRRUF1UTRhb3hLSWVnUncKZW5FWHY0QVBjWTc0SnNqNUJXSEhwMUJzY1d1Y24weEwrcEo5UnJDRXphOURXcklad2JTazhpNnlHYnpQWTZCaQpHdlIxK0NMRkZNR1VraERuS1lINk9hNzlvTXN3WGZEc1lmKzVFNU12WlZGay9XeW03ck5GWWhqWXNmengzdTY3CldWbFgyRTBGaHBrU1pMUGN6bHNCQzFzN0hxVzV4TnBYUmc2WDJqYlFWZ0xMdUNsL3FjZE05MzRsay81ODNtT3kKeVIwSkQvV3RMc3VxdVIrOWJZSjlVYXUrbGpqZUc3U1h0UVYrdkR5VDNscEZ2SFpraG5sSm53am9XN0RIN3dPNwplK0ZQc3FmOG9nQk8xUlBmUEhNakRZRERoVlJUTWRKVFpZK2VlcFc5VjVGbGJvRFZvOUtOMlhTSVRkbVJsWmF0CjJuRng3TU83YndJREFRQUJvMEl3UURBT0JnTlZIUThCQWY4RUJBTUNBcVF3SFFZRFZSMGxCQll3RkFZSUt3WUIKQlFVSEF3RUdDQ3NHQVFVRkJ3TUNNQThHQTFVZEV3RUIvd1FGTUFNQkFmOHdEUVlKS29aSWh2Y05BUUVMQlFBRApnZ0VCQUZNd3hXVnV1NFMzMi9LSVhsdURsR3dpQjh0YzFCTEVRQzUyY3hhNERodnBGNFkwZmRSOXRwMDN3S1VYClRlRWp6OUMyYzBFTW1EcVpheDVsQmxaaDBtWUFpNFowSUZkbXg4Q0FLYWowUVV1MEdQL1Jmd0taYWFuTjhBbEUKbCtRQjRLWG1ZNjRnOFZUUXR0VXhNL2FZdjkrU0FrMlcvbkZiZTFjUXpHbGFCSVh2WW9Da1N3TDFiTEpDV0N2WQowaEtteFhYdGpHZmpqZXJGTk9CTUdRZkJmQ0czZUJTZE45aS8rOEs3NS9FM21EV01iTGMwVHU2OEFsdWRxVUJRCmZsbngrNXlUaUtlaExhaW9BY0psTldrOVRCSEcySSswLy9tNTM4VGhYbnZ2ZC9uTXdTWitJbEZiVUpvbEo3Rk4KNXVUNG91Vm8xUU9BTlh3Nk5LWU1PT0VURXo0PQotLS0tLUVORCBDRVJUSUZJQ0FURS0tLS0t
---
###
### Control Plane PSP
###
---
apiVersion: policy/v1beta1
kind: PodSecurityPolicy
metadata:
  name: linkerd-linkerd-control-plane
  labels:
    linkerd.io/control-plane-ns: linkerd
spec:
  allowPrivilegeEscalation: false
  readOnlyRootFilesystem: true
  allowedCapabilities:
  - NET_ADMIN
  - NET_RAW
  requiredDropCapabilities:
  - ALL
  hostNetwork: false
  hostIPC: false
  hostPID: false
  seLinux:
    rule: RunAsAny
  runAsUser:
    rule: RunAsAny
  supplementalGroups:
    rule: MustRunAs
    ranges:
    - min: 1
      max: 65535
  fsGroup:
    rule: MustRunAs
    ranges:
    - min: 1
      max: 65535
  volumes:
  - configMap
  - emptyDir
  - secret
  - projected
  - downwardAPI
  - persistentVolumeClaim
---
apiVersion: rbac.authorization.k8s.io/v1
kind: Role
metadata:
  name: linkerd-psp
  namespace: linkerd
  labels:
    linkerd.io/control-plane-ns: linkerd
rules:
- apiGroups: ['policy', 'extensions']
  resources: ['podsecuritypolicies']
  verbs: ['use']
  resourceNames:
  - linkerd-linkerd-control-plane
---
apiVersion: rbac.authorization.k8s.io/v1
kind: RoleBinding
metadata:
  name: linkerd-psp
  namespace: linkerd
  labels:
    linkerd.io/control-plane-ns: linkerd
roleRef:
  kind: Role
  name: linkerd-psp
  apiGroup: rbac.authorization.k8s.io
subjects:
- kind: ServiceAccount
  name: linkerd-controller
  namespace: linkerd
- kind: ServiceAccount
  name: linkerd-destination
  namespace: linkerd
- kind: ServiceAccount
  name: linkerd-grafana
  namespace: linkerd
- kind: ServiceAccount
  name: linkerd-heartbeat
  namespace: linkerd
- kind: ServiceAccount
  name: linkerd-identity
  namespace: linkerd
- kind: ServiceAccount
  name: linkerd-prometheus
  namespace: linkerd
- kind: ServiceAccount
  name: linkerd-proxy-injector
  namespace: linkerd
- kind: ServiceAccount
  name: linkerd-sp-validator
  namespace: linkerd
- kind: ServiceAccount
  name: linkerd-tap
  namespace: linkerd
- kind: ServiceAccount
  name: linkerd-web
  namespace: linkerd

---
kind: ConfigMap
apiVersion: v1
metadata:
  name: linkerd-config
  namespace: linkerd
  labels:
    linkerd.io/control-plane-component: controller
    linkerd.io/control-plane-ns: linkerd
  annotations:
    linkerd.io/created-by: linkerd/cli dev-undefined
data:
  global: |
    {"linkerdNamespace":"linkerd","cniEnabled":false,"version":"UPGRADE-CONTROL-PLANE-VERSION","identityContext":{"trustDomain":"cluster.local","trustAnchorsPem":"-----BEGIN CERTIFICATE-----\nMIIBwDCCAWagAwIBAgIQMvd1QnGUJzXVUt3gNh7rWjAKBggqhkjOPQQDAjApMScw\nJQYDVQQDEx5pZGVudGl0eS5saW5rZXJkLmNsdXN0ZXIubG9jYWwwHhcNMjAwNDA2\nMTAzOTUxWhcNMzAwNDA0MTAzOTUxWjApMScwJQYDVQQDEx5pZGVudGl0eS5saW5r\nZXJkLmNsdXN0ZXIubG9jYWwwWTATBgcqhkjOPQIBBggqhkjOPQMBBwNCAAQ19nmg\nQ8l+EMofPxas7HUlOJE5avps6b6Q97Y71Waw3rdXYNCPqMxa4PedPc5VKGje6eqJ\nAo5mX29HeMcUw/y3o3AwbjAOBgNVHQ8BAf8EBAMCAQYwEgYDVR0TAQH/BAgwBgEB\n/wIBATAdBgNVHQ4EFgQUfxv+BcCt5v7oF7PXJ9xY+JambdwwKQYDVR0RBCIwIIIe\naWRlbnRpdHkubGlua2VyZC5jbHVzdGVyLmxvY2FsMAoGCCqGSM49BAMCA0gAMEUC\nIQCM8UfevR53SVGDd/4MgXMlVqC3Vh8oDiM0UToj2wsjNgIgLnZgogrqjK0KRo9R\nSxZLbJKt6SJIIY9dw5gzQpUQR2U=\n-----END CERTIFICATE-----\n","issuanceLifetime":"86400s","clockSkewAllowance":"20s","scheme":"linkerd.io/tls"},"autoInjectContext":null,"omitWebhookSideEffects":false,"clusterDomain":"cluster.local"}
  proxy: |
    {"proxyImage":{"imageName":"gcr.io/linkerd-io/proxy","pullPolicy":"IfNotPresent"},"proxyInitImage":{"imageName":"gcr.io/linkerd-io/proxy-init","pullPolicy":"IfNotPresent"},"controlPort":{"port":4190},"ignoreInboundPorts":[],"ignoreOutboundPorts":[],"inboundPort":{"port":4143},"adminPort":{"port":4191},"outboundPort":{"port":4140},"resource":{"requestCpu":"100m","requestMemory":"20Mi","limitCpu":"1","limitMemory":"250Mi"},"proxyUid":"2102","logLevel":{"level":"warn,linkerd=info"},"disableExternalProfiles":true,"proxyVersion":"UPGRADE-PROXY-VERSION","proxyInitImageVersion":"v1.3.2","debugImage":{"imageName":"gcr.io/linkerd-io/debug","pullPolicy":"IfNotPresent"},"debugImageVersion":"UPGRADE-DEBUG-VERSION"}
  install: |
    {"cliVersion":"dev-undefined","flags":[]}
---
###
### Identity Controller Service
###
---
kind: Secret
apiVersion: v1
metadata:
  name: linkerd-identity-issuer
  namespace: linkerd
  labels:
    linkerd.io/control-plane-component: identity
    linkerd.io/control-plane-ns: linkerd
  annotations:
    linkerd.io/created-by: linkerd/cli dev-undefined
    linkerd.io/identity-issuer-expiry: 2030-04-04T10:40:04Z
data:
  crt.pem: LS0tLS1CRUdJTiBDRVJUSUZJQ0FURS0tLS0tCk1JSUJ3RENDQVdlZ0F3SUJBZ0lSQUxEaXZ5V1hPWVB1OU5qdmxQbzVyQll3Q2dZSUtvWkl6ajBFQXdJd0tURW4KTUNVR0ExVUVBeE1lYVdSbGJuUnBkSGt1YkdsdWEyVnlaQzVqYkhWemRHVnlMbXh2WTJGc01CNFhEVEl3TURRdwpOakV3TkRBd05Gb1hEVE13TURRd05ERXdOREF3TkZvd0tURW5NQ1VHQTFVRUF4TWVhV1JsYm5ScGRIa3ViR2x1CmEyVnlaQzVqYkhWemRHVnlMbXh2WTJGc01Ga3dFd1lIS29aSXpqMENBUVlJS29aSXpqMERBUWNEUWdBRUhBSzcKNjQ5YVM2Sk9ESC9McnFjdHlxazluZTlLVmNGZmp4RjVLd0hYaCsvQzUzYlZ0ME9sZlZFSGt6cmI4bGM1dnMyWAp0SFhBV2VDYlVZQldPSkpBZktOd01HNHdEZ1lEVlIwUEFRSC9CQVFEQWdFR01CSUdBMVVkRXdFQi93UUlNQVlCCkFmOENBUUF3SFFZRFZSME9CQllFRkJSMkZnUm5WUWZ2bTA1eHpYVm5RWGpVYkRzNU1Da0dBMVVkRVFRaU1DQ0MKSG1sa1pXNTBhWFI1TG14cGJtdGxjbVF1WTJ4MWMzUmxjaTVzYjJOaGJEQUtCZ2dxaGtqT1BRUURBZ05IQURCRQpBaUJRQURPN04vN3J4RU5jcDRVWWxoSi9Va3JtU1BmbzB5OWEycnczRTJOUDJBSWdZU25tUllQM2RYZEJ3TVB6CkU1UVZlY0VPb0tjL0VrVjhudDFuR0FuSU5yVT0KLS0tLS1FTkQgQ0VSVElGSUNBVEUtLS0tLQ==
  key.pem: LS0tLS1CRUdJTiBFQyBQUklWQVRFIEtFWS0tLS0tCk1IY0NBUUVFSUd0cEJrT0hjVENqOVZQcXBtMG5TSFpYOXZmdXN3RWx5R1dJQVJ1NlUwQTJvQW9HQ0NxR1NNNDkKQXdFSG9VUURRZ0FFSEFLNzY0OWFTNkpPREgvTHJxY3R5cWs5bmU5S1ZjRmZqeEY1S3dIWGgrL0M1M2JWdDBPbApmVkVIa3pyYjhsYzV2czJYdEhYQVdlQ2JVWUJXT0pKQWZBPT0KLS0tLS1FTkQgRUMgUFJJVkFURSBLRVktLS0tLQ==
---
kind: Service
apiVersion: v1
metadata:
  name: linkerd-identity
  namespace: linkerd
  labels:
    linkerd.io/control-plane-component: identity
    linkerd.io/control-plane-ns: linkerd
  annotations:
    linkerd.io/created-by: linkerd/cli dev-undefined
spec:
  type: ClusterIP
  selector:
    linkerd.io/control-plane-component: identity
  ports:
  - name: grpc
    port: 8080
    targetPort: 8080
---
apiVersion: apps/v1
kind: Deployment
metadata:
  annotations:
    linkerd.io/created-by: linkerd/cli dev-undefined
  labels:
    app.kubernetes.io/name: identity
    app.kubernetes.io/part-of: Linkerd
    app.kubernetes.io/version: UPGRADE-CONTROL-PLANE-VERSION
    linkerd.io/control-plane-component: identity
    linkerd.io/control-plane-ns: linkerd
  name: linkerd-identity
  namespace: linkerd
spec:
  replicas: 1
  selector:
    matchLabels:
      linkerd.io/control-plane-component: identity
      linkerd.io/control-plane-ns: linkerd
      linkerd.io/proxy-deployment: linkerd-identity
  template:
    metadata:
      annotations:
        linkerd.io/created-by: linkerd/cli dev-undefined
        linkerd.io/identity-mode: default
        linkerd.io/proxy-version: UPGRADE-PROXY-VERSION
      labels:
        linkerd.io/control-plane-component: identity
        linkerd.io/control-plane-ns: linkerd
        linkerd.io/workload-ns: linkerd
        linkerd.io/proxy-deployment: linkerd-identity
    spec:
      nodeSelector:
        beta.kubernetes.io/os: linux
      containers:
      - args:
        - identity
        - -log-level=info
        image: gcr.io/linkerd-io/controller:UPGRADE-CONTROL-PLANE-VERSION
        imagePullPolicy: IfNotPresent
        livenessProbe:
          httpGet:
            path: /ping
            port: 9990
          initialDelaySeconds: 10
        name: identity
        ports:
        - containerPort: 8080
          name: grpc
        - containerPort: 9990
          name: admin-http
        readinessProbe:
          failureThreshold: 7
          httpGet:
            path: /ready
            port: 9990
        securityContext:
          runAsUser: 2103
        volumeMounts:
        - mountPath: /var/run/linkerd/config
          name: config
        - mountPath: /var/run/linkerd/identity/issuer
          name: identity-issuer
      - env:
        - name: LINKERD2_PROXY_LOG
          value: warn,linkerd=info
        - name: LINKERD2_PROXY_DESTINATION_SVC_ADDR
          value: linkerd-dst.linkerd.svc.cluster.local:8086
        - name: LINKERD2_PROXY_DESTINATION_GET_NETWORKS
          value: "10.0.0.0/8,172.16.0.0/12,192.168.0.0/16"
        - name: LINKERD2_PROXY_CONTROL_LISTEN_ADDR
          value: 0.0.0.0:4190
        - name: LINKERD2_PROXY_ADMIN_LISTEN_ADDR
          value: 0.0.0.0:4191
        - name: LINKERD2_PROXY_OUTBOUND_LISTEN_ADDR
          value: 127.0.0.1:4140
        - name: LINKERD2_PROXY_INBOUND_LISTEN_ADDR
          value: 0.0.0.0:4143
        - name: LINKERD2_PROXY_DESTINATION_GET_SUFFIXES
          value: svc.cluster.local.
        - name: LINKERD2_PROXY_DESTINATION_PROFILE_SUFFIXES
          value: svc.cluster.local.
        - name: LINKERD2_PROXY_INBOUND_ACCEPT_KEEPALIVE
          value: 10000ms
        - name: LINKERD2_PROXY_OUTBOUND_CONNECT_KEEPALIVE
          value: 10000ms
        - name: _pod_ns
          valueFrom:
            fieldRef:
              fieldPath: metadata.namespace
        - name: LINKERD2_PROXY_DESTINATION_CONTEXT
          value: ns:$(_pod_ns)
        - name: LINKERD2_PROXY_IDENTITY_DIR
          value: /var/run/linkerd/identity/end-entity
        - name: LINKERD2_PROXY_IDENTITY_TRUST_ANCHORS
          value: |
            -----BEGIN CERTIFICATE-----
            MIIBwDCCAWagAwIBAgIQMvd1QnGUJzXVUt3gNh7rWjAKBggqhkjOPQQDAjApMScw
            JQYDVQQDEx5pZGVudGl0eS5saW5rZXJkLmNsdXN0ZXIubG9jYWwwHhcNMjAwNDA2
            MTAzOTUxWhcNMzAwNDA0MTAzOTUxWjApMScwJQYDVQQDEx5pZGVudGl0eS5saW5r
            ZXJkLmNsdXN0ZXIubG9jYWwwWTATBgcqhkjOPQIBBggqhkjOPQMBBwNCAAQ19nmg
            Q8l+EMofPxas7HUlOJE5avps6b6Q97Y71Waw3rdXYNCPqMxa4PedPc5VKGje6eqJ
            Ao5mX29HeMcUw/y3o3AwbjAOBgNVHQ8BAf8EBAMCAQYwEgYDVR0TAQH/BAgwBgEB
            /wIBATAdBgNVHQ4EFgQUfxv+BcCt5v7oF7PXJ9xY+JambdwwKQYDVR0RBCIwIIIe
            aWRlbnRpdHkubGlua2VyZC5jbHVzdGVyLmxvY2FsMAoGCCqGSM49BAMCA0gAMEUC
            IQCM8UfevR53SVGDd/4MgXMlVqC3Vh8oDiM0UToj2wsjNgIgLnZgogrqjK0KRo9R
            SxZLbJKt6SJIIY9dw5gzQpUQR2U=
            -----END CERTIFICATE-----
        - name: LINKERD2_PROXY_IDENTITY_TOKEN_FILE
          value: /var/run/secrets/kubernetes.io/serviceaccount/token
        - name: LINKERD2_PROXY_IDENTITY_SVC_ADDR
          value: localhost.:8080
        - name: _pod_sa
          valueFrom:
            fieldRef:
              fieldPath: spec.serviceAccountName
        - name: _l5d_ns
          value: linkerd
        - name: _l5d_trustdomain
          value: cluster.local
        - name: LINKERD2_PROXY_IDENTITY_LOCAL_NAME
          value: $(_pod_sa).$(_pod_ns).serviceaccount.identity.$(_l5d_ns).$(_l5d_trustdomain)
        - name: LINKERD2_PROXY_IDENTITY_SVC_NAME
          value: linkerd-identity.$(_l5d_ns).serviceaccount.identity.$(_l5d_ns).$(_l5d_trustdomain)
        - name: LINKERD2_PROXY_DESTINATION_SVC_NAME
          value: linkerd-destination.$(_l5d_ns).serviceaccount.identity.$(_l5d_ns).$(_l5d_trustdomain)
        - name: LINKERD2_PROXY_TAP_SVC_NAME
          value: linkerd-tap.$(_l5d_ns).serviceaccount.identity.$(_l5d_ns).$(_l5d_trustdomain)
        image: gcr.io/linkerd-io/proxy:UPGRADE-PROXY-VERSION
        imagePullPolicy: IfNotPresent
        livenessProbe:
          httpGet:
            path: /live
            port: 4191
          initialDelaySeconds: 10
        name: linkerd-proxy
        ports:
        - containerPort: 4143
          name: linkerd-proxy
        - containerPort: 4191
          name: linkerd-admin
        readinessProbe:
          httpGet:
            path: /ready
            port: 4191
          initialDelaySeconds: 2
        resources:
        securityContext:
          allowPrivilegeEscalation: false
          readOnlyRootFilesystem: true
          runAsUser: 2102
        terminationMessagePolicy: FallbackToLogsOnError
        volumeMounts:
        - mountPath: /var/run/linkerd/identity/end-entity
          name: linkerd-identity-end-entity
      initContainers:
      - args:
        - --incoming-proxy-port
        - "4143"
        - --outgoing-proxy-port
        - "4140"
        - --proxy-uid
        - "2102"
        - --inbound-ports-to-ignore
        - 4190,4191
        - --outbound-ports-to-ignore
        - "443"
        image: gcr.io/linkerd-io/proxy-init:v1.3.2
        imagePullPolicy: IfNotPresent
        name: linkerd-init
        resources:
          limits:
            cpu: "100m"
            memory: "50Mi"
          requests:
            cpu: "10m"
            memory: "10Mi"
        securityContext:
          allowPrivilegeEscalation: false
          capabilities:
            add:
            - NET_ADMIN
            - NET_RAW
          privileged: false
          readOnlyRootFilesystem: true
          runAsNonRoot: false
          runAsUser: 0
        terminationMessagePolicy: FallbackToLogsOnError
      serviceAccountName: linkerd-identity
      volumes:
      - configMap:
          name: linkerd-config
        name: config
      - name: identity-issuer
        secret:
          secretName: linkerd-identity-issuer
      - emptyDir:
          medium: Memory
        name: linkerd-identity-end-entity
---
###
### Controller
###
---
kind: Service
apiVersion: v1
metadata:
  name: linkerd-controller-api
  namespace: linkerd
  labels:
    linkerd.io/control-plane-component: controller
    linkerd.io/control-plane-ns: linkerd
  annotations:
    linkerd.io/created-by: linkerd/cli dev-undefined
spec:
  type: ClusterIP
  selector:
    linkerd.io/control-plane-component: controller
  ports:
  - name: http
    port: 8085
    targetPort: 8085
---
apiVersion: apps/v1
kind: Deployment
metadata:
  annotations:
    linkerd.io/created-by: linkerd/cli dev-undefined
  labels:
    app.kubernetes.io/name: controller
    app.kubernetes.io/part-of: Linkerd
    app.kubernetes.io/version: UPGRADE-CONTROL-PLANE-VERSION
    linkerd.io/control-plane-component: controller
    linkerd.io/control-plane-ns: linkerd
  name: linkerd-controller
  namespace: linkerd
spec:
  replicas: 1
  selector:
    matchLabels:
      linkerd.io/control-plane-component: controller
      linkerd.io/control-plane-ns: linkerd
      linkerd.io/proxy-deployment: linkerd-controller
  template:
    metadata:
      annotations:
        linkerd.io/created-by: linkerd/cli dev-undefined
        linkerd.io/identity-mode: default
        linkerd.io/proxy-version: UPGRADE-PROXY-VERSION
      labels:
        linkerd.io/control-plane-component: controller
        linkerd.io/control-plane-ns: linkerd
        linkerd.io/workload-ns: linkerd
        linkerd.io/proxy-deployment: linkerd-controller
    spec:
      nodeSelector:
        beta.kubernetes.io/os: linux
      containers:
      - args:
        - public-api
        - -prometheus-url=http://linkerd-prometheus.linkerd.svc.cluster.local:9090
        - -destination-addr=linkerd-dst.linkerd.svc.cluster.local:8086
        - -controller-namespace=linkerd
        - -log-level=info
        image: gcr.io/linkerd-io/controller:UPGRADE-CONTROL-PLANE-VERSION
        imagePullPolicy: IfNotPresent
        livenessProbe:
          httpGet:
            path: /ping
            port: 9995
          initialDelaySeconds: 10
        name: public-api
        ports:
        - containerPort: 8085
          name: http
        - containerPort: 9995
          name: admin-http
        readinessProbe:
          failureThreshold: 7
          httpGet:
            path: /ready
            port: 9995
        securityContext:
          runAsUser: 2103
        volumeMounts:
        - mountPath: /var/run/linkerd/config
          name: config
      - env:
        - name: LINKERD2_PROXY_LOG
          value: warn,linkerd=info
        - name: LINKERD2_PROXY_DESTINATION_SVC_ADDR
          value: linkerd-dst.linkerd.svc.cluster.local:8086
        - name: LINKERD2_PROXY_DESTINATION_GET_NETWORKS
          value: "10.0.0.0/8,172.16.0.0/12,192.168.0.0/16"
        - name: LINKERD2_PROXY_CONTROL_LISTEN_ADDR
          value: 0.0.0.0:4190
        - name: LINKERD2_PROXY_ADMIN_LISTEN_ADDR
          value: 0.0.0.0:4191
        - name: LINKERD2_PROXY_OUTBOUND_LISTEN_ADDR
          value: 127.0.0.1:4140
        - name: LINKERD2_PROXY_INBOUND_LISTEN_ADDR
          value: 0.0.0.0:4143
        - name: LINKERD2_PROXY_DESTINATION_GET_SUFFIXES
          value: svc.cluster.local.
        - name: LINKERD2_PROXY_DESTINATION_PROFILE_SUFFIXES
          value: svc.cluster.local.
        - name: LINKERD2_PROXY_INBOUND_ACCEPT_KEEPALIVE
          value: 10000ms
        - name: LINKERD2_PROXY_OUTBOUND_CONNECT_KEEPALIVE
          value: 10000ms
        - name: _pod_ns
          valueFrom:
            fieldRef:
              fieldPath: metadata.namespace
        - name: LINKERD2_PROXY_DESTINATION_CONTEXT
          value: ns:$(_pod_ns)
        - name: LINKERD2_PROXY_IDENTITY_DIR
          value: /var/run/linkerd/identity/end-entity
        - name: LINKERD2_PROXY_IDENTITY_TRUST_ANCHORS
          value: |
            -----BEGIN CERTIFICATE-----
            MIIBwDCCAWagAwIBAgIQMvd1QnGUJzXVUt3gNh7rWjAKBggqhkjOPQQDAjApMScw
            JQYDVQQDEx5pZGVudGl0eS5saW5rZXJkLmNsdXN0ZXIubG9jYWwwHhcNMjAwNDA2
            MTAzOTUxWhcNMzAwNDA0MTAzOTUxWjApMScwJQYDVQQDEx5pZGVudGl0eS5saW5r
            ZXJkLmNsdXN0ZXIubG9jYWwwWTATBgcqhkjOPQIBBggqhkjOPQMBBwNCAAQ19nmg
            Q8l+EMofPxas7HUlOJE5avps6b6Q97Y71Waw3rdXYNCPqMxa4PedPc5VKGje6eqJ
            Ao5mX29HeMcUw/y3o3AwbjAOBgNVHQ8BAf8EBAMCAQYwEgYDVR0TAQH/BAgwBgEB
            /wIBATAdBgNVHQ4EFgQUfxv+BcCt5v7oF7PXJ9xY+JambdwwKQYDVR0RBCIwIIIe
            aWRlbnRpdHkubGlua2VyZC5jbHVzdGVyLmxvY2FsMAoGCCqGSM49BAMCA0gAMEUC
            IQCM8UfevR53SVGDd/4MgXMlVqC3Vh8oDiM0UToj2wsjNgIgLnZgogrqjK0KRo9R
            SxZLbJKt6SJIIY9dw5gzQpUQR2U=
            -----END CERTIFICATE-----
        - name: LINKERD2_PROXY_IDENTITY_TOKEN_FILE
          value: /var/run/secrets/kubernetes.io/serviceaccount/token
        - name: LINKERD2_PROXY_IDENTITY_SVC_ADDR
          value: linkerd-identity.linkerd.svc.cluster.local:8080
        - name: _pod_sa
          valueFrom:
            fieldRef:
              fieldPath: spec.serviceAccountName
        - name: _l5d_ns
          value: linkerd
        - name: _l5d_trustdomain
          value: cluster.local
        - name: LINKERD2_PROXY_IDENTITY_LOCAL_NAME
          value: $(_pod_sa).$(_pod_ns).serviceaccount.identity.$(_l5d_ns).$(_l5d_trustdomain)
        - name: LINKERD2_PROXY_IDENTITY_SVC_NAME
          value: linkerd-identity.$(_l5d_ns).serviceaccount.identity.$(_l5d_ns).$(_l5d_trustdomain)
        - name: LINKERD2_PROXY_DESTINATION_SVC_NAME
          value: linkerd-destination.$(_l5d_ns).serviceaccount.identity.$(_l5d_ns).$(_l5d_trustdomain)
        - name: LINKERD2_PROXY_TAP_SVC_NAME
          value: linkerd-tap.$(_l5d_ns).serviceaccount.identity.$(_l5d_ns).$(_l5d_trustdomain)
        image: gcr.io/linkerd-io/proxy:UPGRADE-PROXY-VERSION
        imagePullPolicy: IfNotPresent
        livenessProbe:
          httpGet:
            path: /live
            port: 4191
          initialDelaySeconds: 10
        name: linkerd-proxy
        ports:
        - containerPort: 4143
          name: linkerd-proxy
        - containerPort: 4191
          name: linkerd-admin
        readinessProbe:
          httpGet:
            path: /ready
            port: 4191
          initialDelaySeconds: 2
        resources:
        securityContext:
          allowPrivilegeEscalation: false
          readOnlyRootFilesystem: true
          runAsUser: 2102
        terminationMessagePolicy: FallbackToLogsOnError
        volumeMounts:
        - mountPath: /var/run/linkerd/identity/end-entity
          name: linkerd-identity-end-entity
      initContainers:
      - args:
        - --incoming-proxy-port
        - "4143"
        - --outgoing-proxy-port
        - "4140"
        - --proxy-uid
        - "2102"
        - --inbound-ports-to-ignore
        - 4190,4191
        - --outbound-ports-to-ignore
        - "443"
        image: gcr.io/linkerd-io/proxy-init:v1.3.2
        imagePullPolicy: IfNotPresent
        name: linkerd-init
        resources:
          limits:
            cpu: "100m"
            memory: "50Mi"
          requests:
            cpu: "10m"
            memory: "10Mi"
        securityContext:
          allowPrivilegeEscalation: false
          capabilities:
            add:
            - NET_ADMIN
            - NET_RAW
          privileged: false
          readOnlyRootFilesystem: true
          runAsNonRoot: false
          runAsUser: 0
        terminationMessagePolicy: FallbackToLogsOnError
      serviceAccountName: linkerd-controller
      volumes:
      - configMap:
          name: linkerd-config
        name: config
      - emptyDir:
          medium: Memory
        name: linkerd-identity-end-entity
---
###
### Destination Controller Service
###
---
kind: Service
apiVersion: v1
metadata:
  name: linkerd-dst
  namespace: linkerd
  labels:
    linkerd.io/control-plane-component: destination
    linkerd.io/control-plane-ns: linkerd
  annotations:
    linkerd.io/created-by: linkerd/cli dev-undefined
spec:
  type: ClusterIP
  selector:
    linkerd.io/control-plane-component: destination
  ports:
  - name: grpc
    port: 8086
    targetPort: 8086
---
apiVersion: apps/v1
kind: Deployment
metadata:
  annotations:
    linkerd.io/created-by: linkerd/cli dev-undefined
  labels:
    app.kubernetes.io/name: destination
    app.kubernetes.io/part-of: Linkerd
    app.kubernetes.io/version: UPGRADE-CONTROL-PLANE-VERSION
    linkerd.io/control-plane-component: destination
    linkerd.io/control-plane-ns: linkerd
  name: linkerd-destination
  namespace: linkerd
spec:
  replicas: 1
  selector:
    matchLabels:
      linkerd.io/control-plane-component: destination
      linkerd.io/control-plane-ns: linkerd
      linkerd.io/proxy-deployment: linkerd-destination
  template:
    metadata:
      annotations:
        linkerd.io/created-by: linkerd/cli dev-undefined
        linkerd.io/identity-mode: default
        linkerd.io/proxy-version: UPGRADE-PROXY-VERSION
      labels:
        linkerd.io/control-plane-component: destination
        linkerd.io/control-plane-ns: linkerd
        linkerd.io/workload-ns: linkerd
        linkerd.io/proxy-deployment: linkerd-destination
    spec:
      nodeSelector:
        beta.kubernetes.io/os: linux
      containers:
      - args:
        - destination
        - -addr=:8086
        - -controller-namespace=linkerd
        - -enable-h2-upgrade=true
        - -log-level=info
        image: gcr.io/linkerd-io/controller:UPGRADE-CONTROL-PLANE-VERSION
        imagePullPolicy: IfNotPresent
        livenessProbe:
          httpGet:
            path: /ping
            port: 9996
          initialDelaySeconds: 10
        name: destination
        ports:
        - containerPort: 8086
          name: grpc
        - containerPort: 9996
          name: admin-http
        readinessProbe:
          failureThreshold: 7
          httpGet:
            path: /ready
            port: 9996
        securityContext:
          runAsUser: 2103
        volumeMounts:
        - mountPath: /var/run/linkerd/config
          name: config
      - env:
        - name: LINKERD2_PROXY_LOG
          value: warn,linkerd=info
        - name: LINKERD2_PROXY_DESTINATION_SVC_ADDR
          value: localhost.:8086
        - name: LINKERD2_PROXY_DESTINATION_GET_NETWORKS
          value: "10.0.0.0/8,172.16.0.0/12,192.168.0.0/16"
        - name: LINKERD2_PROXY_CONTROL_LISTEN_ADDR
          value: 0.0.0.0:4190
        - name: LINKERD2_PROXY_ADMIN_LISTEN_ADDR
          value: 0.0.0.0:4191
        - name: LINKERD2_PROXY_OUTBOUND_LISTEN_ADDR
          value: 127.0.0.1:4140
        - name: LINKERD2_PROXY_INBOUND_LISTEN_ADDR
          value: 0.0.0.0:4143
        - name: LINKERD2_PROXY_DESTINATION_GET_SUFFIXES
          value: svc.cluster.local.
        - name: LINKERD2_PROXY_DESTINATION_PROFILE_SUFFIXES
          value: svc.cluster.local.
        - name: LINKERD2_PROXY_INBOUND_ACCEPT_KEEPALIVE
          value: 10000ms
        - name: LINKERD2_PROXY_OUTBOUND_CONNECT_KEEPALIVE
          value: 10000ms
        - name: _pod_ns
          valueFrom:
            fieldRef:
              fieldPath: metadata.namespace
        - name: LINKERD2_PROXY_DESTINATION_CONTEXT
          value: ns:$(_pod_ns)
        - name: LINKERD2_PROXY_IDENTITY_DIR
          value: /var/run/linkerd/identity/end-entity
        - name: LINKERD2_PROXY_IDENTITY_TRUST_ANCHORS
          value: |
            -----BEGIN CERTIFICATE-----
            MIIBwDCCAWagAwIBAgIQMvd1QnGUJzXVUt3gNh7rWjAKBggqhkjOPQQDAjApMScw
            JQYDVQQDEx5pZGVudGl0eS5saW5rZXJkLmNsdXN0ZXIubG9jYWwwHhcNMjAwNDA2
            MTAzOTUxWhcNMzAwNDA0MTAzOTUxWjApMScwJQYDVQQDEx5pZGVudGl0eS5saW5r
            ZXJkLmNsdXN0ZXIubG9jYWwwWTATBgcqhkjOPQIBBggqhkjOPQMBBwNCAAQ19nmg
            Q8l+EMofPxas7HUlOJE5avps6b6Q97Y71Waw3rdXYNCPqMxa4PedPc5VKGje6eqJ
            Ao5mX29HeMcUw/y3o3AwbjAOBgNVHQ8BAf8EBAMCAQYwEgYDVR0TAQH/BAgwBgEB
            /wIBATAdBgNVHQ4EFgQUfxv+BcCt5v7oF7PXJ9xY+JambdwwKQYDVR0RBCIwIIIe
            aWRlbnRpdHkubGlua2VyZC5jbHVzdGVyLmxvY2FsMAoGCCqGSM49BAMCA0gAMEUC
            IQCM8UfevR53SVGDd/4MgXMlVqC3Vh8oDiM0UToj2wsjNgIgLnZgogrqjK0KRo9R
            SxZLbJKt6SJIIY9dw5gzQpUQR2U=
            -----END CERTIFICATE-----
        - name: LINKERD2_PROXY_IDENTITY_TOKEN_FILE
          value: /var/run/secrets/kubernetes.io/serviceaccount/token
        - name: LINKERD2_PROXY_IDENTITY_SVC_ADDR
          value: linkerd-identity.linkerd.svc.cluster.local:8080
        - name: _pod_sa
          valueFrom:
            fieldRef:
              fieldPath: spec.serviceAccountName
        - name: _l5d_ns
          value: linkerd
        - name: _l5d_trustdomain
          value: cluster.local
        - name: LINKERD2_PROXY_IDENTITY_LOCAL_NAME
          value: $(_pod_sa).$(_pod_ns).serviceaccount.identity.$(_l5d_ns).$(_l5d_trustdomain)
        - name: LINKERD2_PROXY_IDENTITY_SVC_NAME
          value: linkerd-identity.$(_l5d_ns).serviceaccount.identity.$(_l5d_ns).$(_l5d_trustdomain)
        - name: LINKERD2_PROXY_DESTINATION_SVC_NAME
          value: linkerd-destination.$(_l5d_ns).serviceaccount.identity.$(_l5d_ns).$(_l5d_trustdomain)
        - name: LINKERD2_PROXY_TAP_SVC_NAME
          value: linkerd-tap.$(_l5d_ns).serviceaccount.identity.$(_l5d_ns).$(_l5d_trustdomain)
        image: gcr.io/linkerd-io/proxy:UPGRADE-PROXY-VERSION
        imagePullPolicy: IfNotPresent
        livenessProbe:
          httpGet:
            path: /live
            port: 4191
          initialDelaySeconds: 10
        name: linkerd-proxy
        ports:
        - containerPort: 4143
          name: linkerd-proxy
        - containerPort: 4191
          name: linkerd-admin
        readinessProbe:
          httpGet:
            path: /ready
            port: 4191
          initialDelaySeconds: 2
        resources:
        securityContext:
          allowPrivilegeEscalation: false
          readOnlyRootFilesystem: true
          runAsUser: 2102
        terminationMessagePolicy: FallbackToLogsOnError
        volumeMounts:
        - mountPath: /var/run/linkerd/identity/end-entity
          name: linkerd-identity-end-entity
      initContainers:
      - args:
        - --incoming-proxy-port
        - "4143"
        - --outgoing-proxy-port
        - "4140"
        - --proxy-uid
        - "2102"
        - --inbound-ports-to-ignore
        - 4190,4191
        - --outbound-ports-to-ignore
        - "443"
        image: gcr.io/linkerd-io/proxy-init:v1.3.2
        imagePullPolicy: IfNotPresent
        name: linkerd-init
        resources:
          limits:
            cpu: "100m"
            memory: "50Mi"
          requests:
            cpu: "10m"
            memory: "10Mi"
        securityContext:
          allowPrivilegeEscalation: false
          capabilities:
            add:
            - NET_ADMIN
            - NET_RAW
          privileged: false
          readOnlyRootFilesystem: true
          runAsNonRoot: false
          runAsUser: 0
        terminationMessagePolicy: FallbackToLogsOnError
      serviceAccountName: linkerd-destination
      volumes:
      - configMap:
          name: linkerd-config
        name: config
      - emptyDir:
          medium: Memory
        name: linkerd-identity-end-entity
---
###
### Heartbeat
###
---
apiVersion: batch/v1beta1
kind: CronJob
metadata:
  name: linkerd-heartbeat
  namespace: linkerd
  labels:
    app.kubernetes.io/name: heartbeat
    app.kubernetes.io/part-of: Linkerd
    app.kubernetes.io/version: UPGRADE-CONTROL-PLANE-VERSION
    linkerd.io/control-plane-component: heartbeat
    linkerd.io/control-plane-ns: linkerd
  annotations:
    linkerd.io/created-by: linkerd/cli dev-undefined
spec:
  schedule: "1 2 3 4 5"
  successfulJobsHistoryLimit: 0
  jobTemplate:
    spec:
      template:
        metadata:
          labels:
            linkerd.io/control-plane-component: heartbeat
            linkerd.io/workload-ns: linkerd
          annotations:
            linkerd.io/created-by: linkerd/cli dev-undefined
        spec:
          nodeSelector:
            beta.kubernetes.io/os: linux
          serviceAccountName: linkerd-heartbeat
          restartPolicy: Never
          containers:
          - name: heartbeat
            image: gcr.io/linkerd-io/controller:UPGRADE-CONTROL-PLANE-VERSION
            imagePullPolicy: IfNotPresent
            args:
            - "heartbeat"
            - "-prometheus-url=http://linkerd-prometheus.linkerd.svc.cluster.local:9090"
            - "-controller-namespace=linkerd"
            - "-log-level=info"
            securityContext:
              runAsUser: 2103
---
###
### Web
###
---
kind: Service
apiVersion: v1
metadata:
  name: linkerd-web
  namespace: linkerd
  labels:
    linkerd.io/control-plane-component: web
    linkerd.io/control-plane-ns: linkerd
  annotations:
    linkerd.io/created-by: linkerd/cli dev-undefined
spec:
  type: ClusterIP
  selector:
    linkerd.io/control-plane-component: web
  ports:
  - name: http
    port: 8084
    targetPort: 8084
  - name: admin-http
    port: 9994
    targetPort: 9994
---
apiVersion: apps/v1
kind: Deployment
metadata:
  annotations:
    linkerd.io/created-by: linkerd/cli dev-undefined
  labels:
    app.kubernetes.io/name: web
    app.kubernetes.io/part-of: Linkerd
    app.kubernetes.io/version: UPGRADE-CONTROL-PLANE-VERSION
    linkerd.io/control-plane-component: web
    linkerd.io/control-plane-ns: linkerd
  name: linkerd-web
  namespace: linkerd
spec:
  replicas: 1
  selector:
    matchLabels:
      linkerd.io/control-plane-component: web
      linkerd.io/control-plane-ns: linkerd
      linkerd.io/proxy-deployment: linkerd-web
  template:
    metadata:
      annotations:
        linkerd.io/created-by: linkerd/cli dev-undefined
        linkerd.io/identity-mode: default
        linkerd.io/proxy-version: UPGRADE-PROXY-VERSION
      labels:
        linkerd.io/control-plane-component: web
        linkerd.io/control-plane-ns: linkerd
        linkerd.io/workload-ns: linkerd
        linkerd.io/proxy-deployment: linkerd-web
    spec:
      nodeSelector:
        beta.kubernetes.io/os: linux
      containers:
      - args:
        - -api-addr=linkerd-controller-api.linkerd.svc.cluster.local:8085
        - -grafana-addr=linkerd-grafana.linkerd.svc.cluster.local:3000
        - -jaeger-addr=linkerd-jaeger.linkerd.svc.cluster.local:16686
        - -controller-namespace=linkerd
        - -log-level=info
        - -enforced-host=^(localhost|127\.0\.0\.1|linkerd-web\.linkerd\.svc\.cluster\.local|linkerd-web\.linkerd\.svc|\[::1\])(:\d+)?$
        image: gcr.io/linkerd-io/web:UPGRADE-CONTROL-PLANE-VERSION
        imagePullPolicy: IfNotPresent
        livenessProbe:
          httpGet:
            path: /ping
            port: 9994
          initialDelaySeconds: 10
        name: web
        ports:
        - containerPort: 8084
          name: http
        - containerPort: 9994
          name: admin-http
        readinessProbe:
          failureThreshold: 7
          httpGet:
            path: /ready
            port: 9994
        securityContext:
          runAsUser: 2103
        volumeMounts:
        - mountPath: /var/run/linkerd/config
          name: config
      - env:
        - name: LINKERD2_PROXY_LOG
          value: warn,linkerd=info
        - name: LINKERD2_PROXY_DESTINATION_SVC_ADDR
          value: linkerd-dst.linkerd.svc.cluster.local:8086
        - name: LINKERD2_PROXY_DESTINATION_GET_NETWORKS
          value: "10.0.0.0/8,172.16.0.0/12,192.168.0.0/16"
        - name: LINKERD2_PROXY_CONTROL_LISTEN_ADDR
          value: 0.0.0.0:4190
        - name: LINKERD2_PROXY_ADMIN_LISTEN_ADDR
          value: 0.0.0.0:4191
        - name: LINKERD2_PROXY_OUTBOUND_LISTEN_ADDR
          value: 127.0.0.1:4140
        - name: LINKERD2_PROXY_INBOUND_LISTEN_ADDR
          value: 0.0.0.0:4143
        - name: LINKERD2_PROXY_DESTINATION_GET_SUFFIXES
          value: svc.cluster.local.
        - name: LINKERD2_PROXY_DESTINATION_PROFILE_SUFFIXES
          value: svc.cluster.local.
        - name: LINKERD2_PROXY_INBOUND_ACCEPT_KEEPALIVE
          value: 10000ms
        - name: LINKERD2_PROXY_OUTBOUND_CONNECT_KEEPALIVE
          value: 10000ms
        - name: _pod_ns
          valueFrom:
            fieldRef:
              fieldPath: metadata.namespace
        - name: LINKERD2_PROXY_DESTINATION_CONTEXT
          value: ns:$(_pod_ns)
        - name: LINKERD2_PROXY_IDENTITY_DIR
          value: /var/run/linkerd/identity/end-entity
        - name: LINKERD2_PROXY_IDENTITY_TRUST_ANCHORS
          value: |
            -----BEGIN CERTIFICATE-----
            MIIBwDCCAWagAwIBAgIQMvd1QnGUJzXVUt3gNh7rWjAKBggqhkjOPQQDAjApMScw
            JQYDVQQDEx5pZGVudGl0eS5saW5rZXJkLmNsdXN0ZXIubG9jYWwwHhcNMjAwNDA2
            MTAzOTUxWhcNMzAwNDA0MTAzOTUxWjApMScwJQYDVQQDEx5pZGVudGl0eS5saW5r
            ZXJkLmNsdXN0ZXIubG9jYWwwWTATBgcqhkjOPQIBBggqhkjOPQMBBwNCAAQ19nmg
            Q8l+EMofPxas7HUlOJE5avps6b6Q97Y71Waw3rdXYNCPqMxa4PedPc5VKGje6eqJ
            Ao5mX29HeMcUw/y3o3AwbjAOBgNVHQ8BAf8EBAMCAQYwEgYDVR0TAQH/BAgwBgEB
            /wIBATAdBgNVHQ4EFgQUfxv+BcCt5v7oF7PXJ9xY+JambdwwKQYDVR0RBCIwIIIe
            aWRlbnRpdHkubGlua2VyZC5jbHVzdGVyLmxvY2FsMAoGCCqGSM49BAMCA0gAMEUC
            IQCM8UfevR53SVGDd/4MgXMlVqC3Vh8oDiM0UToj2wsjNgIgLnZgogrqjK0KRo9R
            SxZLbJKt6SJIIY9dw5gzQpUQR2U=
            -----END CERTIFICATE-----
        - name: LINKERD2_PROXY_IDENTITY_TOKEN_FILE
          value: /var/run/secrets/kubernetes.io/serviceaccount/token
        - name: LINKERD2_PROXY_IDENTITY_SVC_ADDR
          value: linkerd-identity.linkerd.svc.cluster.local:8080
        - name: _pod_sa
          valueFrom:
            fieldRef:
              fieldPath: spec.serviceAccountName
        - name: _l5d_ns
          value: linkerd
        - name: _l5d_trustdomain
          value: cluster.local
        - name: LINKERD2_PROXY_IDENTITY_LOCAL_NAME
          value: $(_pod_sa).$(_pod_ns).serviceaccount.identity.$(_l5d_ns).$(_l5d_trustdomain)
        - name: LINKERD2_PROXY_IDENTITY_SVC_NAME
          value: linkerd-identity.$(_l5d_ns).serviceaccount.identity.$(_l5d_ns).$(_l5d_trustdomain)
        - name: LINKERD2_PROXY_DESTINATION_SVC_NAME
          value: linkerd-destination.$(_l5d_ns).serviceaccount.identity.$(_l5d_ns).$(_l5d_trustdomain)
        - name: LINKERD2_PROXY_TAP_SVC_NAME
          value: linkerd-tap.$(_l5d_ns).serviceaccount.identity.$(_l5d_ns).$(_l5d_trustdomain)
        image: gcr.io/linkerd-io/proxy:UPGRADE-PROXY-VERSION
        imagePullPolicy: IfNotPresent
        livenessProbe:
          httpGet:
            path: /live
            port: 4191
          initialDelaySeconds: 10
        name: linkerd-proxy
        ports:
        - containerPort: 4143
          name: linkerd-proxy
        - containerPort: 4191
          name: linkerd-admin
        readinessProbe:
          httpGet:
            path: /ready
            port: 4191
          initialDelaySeconds: 2
        resources:
        securityContext:
          allowPrivilegeEscalation: false
          readOnlyRootFilesystem: true
          runAsUser: 2102
        terminationMessagePolicy: FallbackToLogsOnError
        volumeMounts:
        - mountPath: /var/run/linkerd/identity/end-entity
          name: linkerd-identity-end-entity
      initContainers:
      - args:
        - --incoming-proxy-port
        - "4143"
        - --outgoing-proxy-port
        - "4140"
        - --proxy-uid
        - "2102"
        - --inbound-ports-to-ignore
        - 4190,4191
        - --outbound-ports-to-ignore
        - "443"
        image: gcr.io/linkerd-io/proxy-init:v1.3.2
        imagePullPolicy: IfNotPresent
        name: linkerd-init
        resources:
          limits:
            cpu: "100m"
            memory: "50Mi"
          requests:
            cpu: "10m"
            memory: "10Mi"
        securityContext:
          allowPrivilegeEscalation: false
          capabilities:
            add:
            - NET_ADMIN
            - NET_RAW
          privileged: false
          readOnlyRootFilesystem: true
          runAsNonRoot: false
          runAsUser: 0
        terminationMessagePolicy: FallbackToLogsOnError
      serviceAccountName: linkerd-web
      volumes:
      - configMap:
          name: linkerd-config
        name: config
      - emptyDir:
          medium: Memory
        name: linkerd-identity-end-entity
---
###
### Grafana
###
---
kind: ConfigMap
apiVersion: v1
metadata:
  name: linkerd-grafana-config
  namespace: linkerd
  labels:
    linkerd.io/control-plane-component: grafana
    linkerd.io/control-plane-ns: linkerd
  annotations:
    linkerd.io/created-by: linkerd/cli dev-undefined
data:
  grafana.ini: |-
    instance_name = linkerd-grafana

    [server]
    root_url = %(protocol)s://%(domain)s:/grafana/

    [auth]
    disable_login_form = true

    [auth.anonymous]
    enabled = true
    org_role = Editor

    [auth.basic]
    enabled = false

    [analytics]
    check_for_updates = false

    [panels]
    disable_sanitize_html = true

  datasources.yaml: |-
    apiVersion: 1
    datasources:
    - name: prometheus
      type: prometheus
      access: proxy
      orgId: 1
      url: http://linkerd-prometheus.linkerd.svc.cluster.local:9090
      isDefault: true
      jsonData:
        timeInterval: "5s"
      version: 1
      editable: true

  dashboards.yaml: |-
    apiVersion: 1
    providers:
    - name: 'default'
      orgId: 1
      folder: ''
      type: file
      disableDeletion: true
      editable: true
      options:
        path: /var/lib/grafana/dashboards
        homeDashboardId: linkerd-top-line
---
kind: Service
apiVersion: v1
metadata:
  name: linkerd-grafana
  namespace: linkerd
  labels:
    linkerd.io/control-plane-component: grafana
    linkerd.io/control-plane-ns: linkerd
  annotations:
    linkerd.io/created-by: linkerd/cli dev-undefined
spec:
  type: ClusterIP
  selector:
    linkerd.io/control-plane-component: grafana
  ports:
  - name: http
    port: 3000
    targetPort: 3000
---
apiVersion: apps/v1
kind: Deployment
metadata:
  annotations:
    linkerd.io/created-by: linkerd/cli dev-undefined
  labels:
    app.kubernetes.io/name: grafana
    app.kubernetes.io/part-of: Linkerd
    app.kubernetes.io/version: UPGRADE-CONTROL-PLANE-VERSION
    linkerd.io/control-plane-component: grafana
    linkerd.io/control-plane-ns: linkerd
  name: linkerd-grafana
  namespace: linkerd
spec:
  replicas: 1
  selector:
    matchLabels:
      linkerd.io/control-plane-component: grafana
      linkerd.io/control-plane-ns: linkerd
      linkerd.io/proxy-deployment: linkerd-grafana
  template:
    metadata:
      annotations:
        linkerd.io/created-by: linkerd/cli dev-undefined
        linkerd.io/identity-mode: default
        linkerd.io/proxy-version: UPGRADE-PROXY-VERSION
      labels:
        linkerd.io/control-plane-component: grafana
        linkerd.io/control-plane-ns: linkerd
        linkerd.io/workload-ns: linkerd
        linkerd.io/proxy-deployment: linkerd-grafana
    spec:
      nodeSelector:
        beta.kubernetes.io/os: linux
      containers:
      - env:
        - name: GF_PATHS_DATA
          value: /data
        image: gcr.io/linkerd-io/grafana:UPGRADE-CONTROL-PLANE-VERSION
        imagePullPolicy: IfNotPresent
        livenessProbe:
          httpGet:
            path: /api/health
            port: 3000
          initialDelaySeconds: 30
        name: grafana
        ports:
        - containerPort: 3000
          name: http
        readinessProbe:
          httpGet:
            path: /api/health
            port: 3000
        securityContext:
          runAsUser: 472
        volumeMounts:
        - mountPath: /data
          name: data
        - mountPath: /etc/grafana
          name: grafana-config
          readOnly: true
      - env:
        - name: LINKERD2_PROXY_LOG
          value: warn,linkerd=info
        - name: LINKERD2_PROXY_DESTINATION_SVC_ADDR
          value: linkerd-dst.linkerd.svc.cluster.local:8086
        - name: LINKERD2_PROXY_DESTINATION_GET_NETWORKS
          value: "10.0.0.0/8,172.16.0.0/12,192.168.0.0/16"
        - name: LINKERD2_PROXY_CONTROL_LISTEN_ADDR
          value: 0.0.0.0:4190
        - name: LINKERD2_PROXY_ADMIN_LISTEN_ADDR
          value: 0.0.0.0:4191
        - name: LINKERD2_PROXY_OUTBOUND_LISTEN_ADDR
          value: 127.0.0.1:4140
        - name: LINKERD2_PROXY_INBOUND_LISTEN_ADDR
          value: 0.0.0.0:4143
        - name: LINKERD2_PROXY_DESTINATION_GET_SUFFIXES
          value: svc.cluster.local.
        - name: LINKERD2_PROXY_DESTINATION_PROFILE_SUFFIXES
          value: svc.cluster.local.
        - name: LINKERD2_PROXY_INBOUND_ACCEPT_KEEPALIVE
          value: 10000ms
        - name: LINKERD2_PROXY_OUTBOUND_CONNECT_KEEPALIVE
          value: 10000ms
        - name: _pod_ns
          valueFrom:
            fieldRef:
              fieldPath: metadata.namespace
        - name: LINKERD2_PROXY_DESTINATION_CONTEXT
          value: ns:$(_pod_ns)
        - name: LINKERD2_PROXY_IDENTITY_DIR
          value: /var/run/linkerd/identity/end-entity
        - name: LINKERD2_PROXY_IDENTITY_TRUST_ANCHORS
          value: |
            -----BEGIN CERTIFICATE-----
            MIIBwDCCAWagAwIBAgIQMvd1QnGUJzXVUt3gNh7rWjAKBggqhkjOPQQDAjApMScw
            JQYDVQQDEx5pZGVudGl0eS5saW5rZXJkLmNsdXN0ZXIubG9jYWwwHhcNMjAwNDA2
            MTAzOTUxWhcNMzAwNDA0MTAzOTUxWjApMScwJQYDVQQDEx5pZGVudGl0eS5saW5r
            ZXJkLmNsdXN0ZXIubG9jYWwwWTATBgcqhkjOPQIBBggqhkjOPQMBBwNCAAQ19nmg
            Q8l+EMofPxas7HUlOJE5avps6b6Q97Y71Waw3rdXYNCPqMxa4PedPc5VKGje6eqJ
            Ao5mX29HeMcUw/y3o3AwbjAOBgNVHQ8BAf8EBAMCAQYwEgYDVR0TAQH/BAgwBgEB
            /wIBATAdBgNVHQ4EFgQUfxv+BcCt5v7oF7PXJ9xY+JambdwwKQYDVR0RBCIwIIIe
            aWRlbnRpdHkubGlua2VyZC5jbHVzdGVyLmxvY2FsMAoGCCqGSM49BAMCA0gAMEUC
            IQCM8UfevR53SVGDd/4MgXMlVqC3Vh8oDiM0UToj2wsjNgIgLnZgogrqjK0KRo9R
            SxZLbJKt6SJIIY9dw5gzQpUQR2U=
            -----END CERTIFICATE-----
        - name: LINKERD2_PROXY_IDENTITY_TOKEN_FILE
          value: /var/run/secrets/kubernetes.io/serviceaccount/token
        - name: LINKERD2_PROXY_IDENTITY_SVC_ADDR
          value: linkerd-identity.linkerd.svc.cluster.local:8080
        - name: _pod_sa
          valueFrom:
            fieldRef:
              fieldPath: spec.serviceAccountName
        - name: _l5d_ns
          value: linkerd
        - name: _l5d_trustdomain
          value: cluster.local
        - name: LINKERD2_PROXY_IDENTITY_LOCAL_NAME
          value: $(_pod_sa).$(_pod_ns).serviceaccount.identity.$(_l5d_ns).$(_l5d_trustdomain)
        - name: LINKERD2_PROXY_IDENTITY_SVC_NAME
          value: linkerd-identity.$(_l5d_ns).serviceaccount.identity.$(_l5d_ns).$(_l5d_trustdomain)
        - name: LINKERD2_PROXY_DESTINATION_SVC_NAME
          value: linkerd-destination.$(_l5d_ns).serviceaccount.identity.$(_l5d_ns).$(_l5d_trustdomain)
        - name: LINKERD2_PROXY_TAP_SVC_NAME
          value: linkerd-tap.$(_l5d_ns).serviceaccount.identity.$(_l5d_ns).$(_l5d_trustdomain)
        image: gcr.io/linkerd-io/proxy:UPGRADE-PROXY-VERSION
        imagePullPolicy: IfNotPresent
        livenessProbe:
          httpGet:
            path: /live
            port: 4191
          initialDelaySeconds: 10
        name: linkerd-proxy
        ports:
        - containerPort: 4143
          name: linkerd-proxy
        - containerPort: 4191
          name: linkerd-admin
        readinessProbe:
          httpGet:
            path: /ready
            port: 4191
          initialDelaySeconds: 2
        resources:
        securityContext:
          allowPrivilegeEscalation: false
          readOnlyRootFilesystem: true
          runAsUser: 2102
        terminationMessagePolicy: FallbackToLogsOnError
        volumeMounts:
        - mountPath: /var/run/linkerd/identity/end-entity
          name: linkerd-identity-end-entity
      initContainers:
      - args:
        - --incoming-proxy-port
        - "4143"
        - --outgoing-proxy-port
        - "4140"
        - --proxy-uid
        - "2102"
        - --inbound-ports-to-ignore
        - 4190,4191
        - --outbound-ports-to-ignore
        - "443"
        image: gcr.io/linkerd-io/proxy-init:v1.3.2
        imagePullPolicy: IfNotPresent
        name: linkerd-init
        resources:
          limits:
            cpu: "100m"
            memory: "50Mi"
          requests:
            cpu: "10m"
            memory: "10Mi"
        securityContext:
          allowPrivilegeEscalation: false
          capabilities:
            add:
            - NET_ADMIN
            - NET_RAW
          privileged: false
          readOnlyRootFilesystem: true
          runAsNonRoot: false
          runAsUser: 0
        terminationMessagePolicy: FallbackToLogsOnError
      serviceAccountName: linkerd-grafana
      volumes:
      - emptyDir: {}
        name: data
      - configMap:
          items:
          - key: grafana.ini
            path: grafana.ini
          - key: datasources.yaml
            path: provisioning/datasources/datasources.yaml
          - key: dashboards.yaml
            path: provisioning/dashboards/dashboards.yaml
          name: linkerd-grafana-config
        name: grafana-config
      - emptyDir:
          medium: Memory
        name: linkerd-identity-end-entity
---
###
### Proxy Injector
###
---
apiVersion: apps/v1
kind: Deployment
metadata:
  annotations:
    linkerd.io/created-by: linkerd/cli dev-undefined
  labels:
    app.kubernetes.io/name: proxy-injector
    app.kubernetes.io/part-of: Linkerd
    app.kubernetes.io/version: UPGRADE-CONTROL-PLANE-VERSION
    linkerd.io/control-plane-component: proxy-injector
    linkerd.io/control-plane-ns: linkerd
  name: linkerd-proxy-injector
  namespace: linkerd
spec:
  replicas: 1
  selector:
    matchLabels:
      linkerd.io/control-plane-component: proxy-injector
  template:
    metadata:
      annotations:
        linkerd.io/created-by: linkerd/cli dev-undefined
        linkerd.io/identity-mode: default
        linkerd.io/proxy-version: UPGRADE-PROXY-VERSION
      labels:
        linkerd.io/control-plane-component: proxy-injector
        linkerd.io/control-plane-ns: linkerd
        linkerd.io/workload-ns: linkerd
        linkerd.io/proxy-deployment: linkerd-proxy-injector
    spec:
      nodeSelector:
        beta.kubernetes.io/os: linux
      containers:
      - args:
        - proxy-injector
        - -log-level=info
        image: gcr.io/linkerd-io/controller:UPGRADE-CONTROL-PLANE-VERSION
        imagePullPolicy: IfNotPresent
        livenessProbe:
          httpGet:
            path: /ping
            port: 9995
          initialDelaySeconds: 10
        name: proxy-injector
        ports:
        - containerPort: 8443
          name: proxy-injector
        - containerPort: 9995
          name: admin-http
        readinessProbe:
          failureThreshold: 7
          httpGet:
            path: /ready
            port: 9995
        securityContext:
          runAsUser: 2103
        volumeMounts:
        - mountPath: /var/run/linkerd/config
          name: config
        - mountPath: /var/run/linkerd/tls
          name: tls
          readOnly: true
      - env:
        - name: LINKERD2_PROXY_LOG
          value: warn,linkerd=info
        - name: LINKERD2_PROXY_DESTINATION_SVC_ADDR
          value: linkerd-dst.linkerd.svc.cluster.local:8086
        - name: LINKERD2_PROXY_DESTINATION_GET_NETWORKS
          value: "10.0.0.0/8,172.16.0.0/12,192.168.0.0/16"
        - name: LINKERD2_PROXY_CONTROL_LISTEN_ADDR
          value: 0.0.0.0:4190
        - name: LINKERD2_PROXY_ADMIN_LISTEN_ADDR
          value: 0.0.0.0:4191
        - name: LINKERD2_PROXY_OUTBOUND_LISTEN_ADDR
          value: 127.0.0.1:4140
        - name: LINKERD2_PROXY_INBOUND_LISTEN_ADDR
          value: 0.0.0.0:4143
        - name: LINKERD2_PROXY_DESTINATION_GET_SUFFIXES
          value: svc.cluster.local.
        - name: LINKERD2_PROXY_DESTINATION_PROFILE_SUFFIXES
          value: svc.cluster.local.
        - name: LINKERD2_PROXY_INBOUND_ACCEPT_KEEPALIVE
          value: 10000ms
        - name: LINKERD2_PROXY_OUTBOUND_CONNECT_KEEPALIVE
          value: 10000ms
        - name: _pod_ns
          valueFrom:
            fieldRef:
              fieldPath: metadata.namespace
        - name: LINKERD2_PROXY_DESTINATION_CONTEXT
          value: ns:$(_pod_ns)
        - name: LINKERD2_PROXY_IDENTITY_DIR
          value: /var/run/linkerd/identity/end-entity
        - name: LINKERD2_PROXY_IDENTITY_TRUST_ANCHORS
          value: |
            -----BEGIN CERTIFICATE-----
            MIIBwDCCAWagAwIBAgIQMvd1QnGUJzXVUt3gNh7rWjAKBggqhkjOPQQDAjApMScw
            JQYDVQQDEx5pZGVudGl0eS5saW5rZXJkLmNsdXN0ZXIubG9jYWwwHhcNMjAwNDA2
            MTAzOTUxWhcNMzAwNDA0MTAzOTUxWjApMScwJQYDVQQDEx5pZGVudGl0eS5saW5r
            ZXJkLmNsdXN0ZXIubG9jYWwwWTATBgcqhkjOPQIBBggqhkjOPQMBBwNCAAQ19nmg
            Q8l+EMofPxas7HUlOJE5avps6b6Q97Y71Waw3rdXYNCPqMxa4PedPc5VKGje6eqJ
            Ao5mX29HeMcUw/y3o3AwbjAOBgNVHQ8BAf8EBAMCAQYwEgYDVR0TAQH/BAgwBgEB
            /wIBATAdBgNVHQ4EFgQUfxv+BcCt5v7oF7PXJ9xY+JambdwwKQYDVR0RBCIwIIIe
            aWRlbnRpdHkubGlua2VyZC5jbHVzdGVyLmxvY2FsMAoGCCqGSM49BAMCA0gAMEUC
            IQCM8UfevR53SVGDd/4MgXMlVqC3Vh8oDiM0UToj2wsjNgIgLnZgogrqjK0KRo9R
            SxZLbJKt6SJIIY9dw5gzQpUQR2U=
            -----END CERTIFICATE-----
        - name: LINKERD2_PROXY_IDENTITY_TOKEN_FILE
          value: /var/run/secrets/kubernetes.io/serviceaccount/token
        - name: LINKERD2_PROXY_IDENTITY_SVC_ADDR
          value: linkerd-identity.linkerd.svc.cluster.local:8080
        - name: _pod_sa
          valueFrom:
            fieldRef:
              fieldPath: spec.serviceAccountName
        - name: _l5d_ns
          value: linkerd
        - name: _l5d_trustdomain
          value: cluster.local
        - name: LINKERD2_PROXY_IDENTITY_LOCAL_NAME
          value: $(_pod_sa).$(_pod_ns).serviceaccount.identity.$(_l5d_ns).$(_l5d_trustdomain)
        - name: LINKERD2_PROXY_IDENTITY_SVC_NAME
          value: linkerd-identity.$(_l5d_ns).serviceaccount.identity.$(_l5d_ns).$(_l5d_trustdomain)
        - name: LINKERD2_PROXY_DESTINATION_SVC_NAME
          value: linkerd-destination.$(_l5d_ns).serviceaccount.identity.$(_l5d_ns).$(_l5d_trustdomain)
        - name: LINKERD2_PROXY_TAP_SVC_NAME
          value: linkerd-tap.$(_l5d_ns).serviceaccount.identity.$(_l5d_ns).$(_l5d_trustdomain)
        image: gcr.io/linkerd-io/proxy:UPGRADE-PROXY-VERSION
        imagePullPolicy: IfNotPresent
        livenessProbe:
          httpGet:
            path: /live
            port: 4191
          initialDelaySeconds: 10
        name: linkerd-proxy
        ports:
        - containerPort: 4143
          name: linkerd-proxy
        - containerPort: 4191
          name: linkerd-admin
        readinessProbe:
          httpGet:
            path: /ready
            port: 4191
          initialDelaySeconds: 2
        resources:
        securityContext:
          allowPrivilegeEscalation: false
          readOnlyRootFilesystem: true
          runAsUser: 2102
        terminationMessagePolicy: FallbackToLogsOnError
        volumeMounts:
        - mountPath: /var/run/linkerd/identity/end-entity
          name: linkerd-identity-end-entity
      initContainers:
      - args:
        - --incoming-proxy-port
        - "4143"
        - --outgoing-proxy-port
        - "4140"
        - --proxy-uid
        - "2102"
        - --inbound-ports-to-ignore
        - 4190,4191
        - --outbound-ports-to-ignore
        - "443"
        image: gcr.io/linkerd-io/proxy-init:v1.3.2
        imagePullPolicy: IfNotPresent
        name: linkerd-init
        resources:
          limits:
            cpu: "100m"
            memory: "50Mi"
          requests:
            cpu: "10m"
            memory: "10Mi"
        securityContext:
          allowPrivilegeEscalation: false
          capabilities:
            add:
            - NET_ADMIN
            - NET_RAW
          privileged: false
          readOnlyRootFilesystem: true
          runAsNonRoot: false
          runAsUser: 0
        terminationMessagePolicy: FallbackToLogsOnError
      serviceAccountName: linkerd-proxy-injector
      volumes:
      - configMap:
          name: linkerd-config
        name: config
      - name: tls
        secret:
          secretName: linkerd-proxy-injector-tls
      - emptyDir:
          medium: Memory
        name: linkerd-identity-end-entity
---
kind: Service
apiVersion: v1
metadata:
  name: linkerd-proxy-injector
  namespace: linkerd
  labels:
    linkerd.io/control-plane-component: proxy-injector
    linkerd.io/control-plane-ns: linkerd
  annotations:
    linkerd.io/created-by: linkerd/cli dev-undefined
spec:
  type: ClusterIP
  selector:
    linkerd.io/control-plane-component: proxy-injector
  ports:
  - name: proxy-injector
    port: 443
    targetPort: proxy-injector
---
###
### Service Profile Validator
###
---
kind: Service
apiVersion: v1
metadata:
  name: linkerd-sp-validator
  namespace: linkerd
  labels:
    linkerd.io/control-plane-component: sp-validator
    linkerd.io/control-plane-ns: linkerd
  annotations:
    linkerd.io/created-by: linkerd/cli dev-undefined
spec:
  type: ClusterIP
  selector:
    linkerd.io/control-plane-component: sp-validator
  ports:
  - name: sp-validator
    port: 443
    targetPort: sp-validator
---
apiVersion: apps/v1
kind: Deployment
metadata:
  annotations:
    linkerd.io/created-by: linkerd/cli dev-undefined
  labels:
    app.kubernetes.io/name: sp-validator
    app.kubernetes.io/part-of: Linkerd
    app.kubernetes.io/version: UPGRADE-CONTROL-PLANE-VERSION
    linkerd.io/control-plane-component: sp-validator
    linkerd.io/control-plane-ns: linkerd
  name: linkerd-sp-validator
  namespace: linkerd
spec:
  replicas: 1
  selector:
    matchLabels:
      linkerd.io/control-plane-component: sp-validator
  template:
    metadata:
      annotations:
        linkerd.io/created-by: linkerd/cli dev-undefined
        linkerd.io/identity-mode: default
        linkerd.io/proxy-version: UPGRADE-PROXY-VERSION
      labels:
        linkerd.io/control-plane-component: sp-validator
        linkerd.io/control-plane-ns: linkerd
        linkerd.io/workload-ns: linkerd
        linkerd.io/proxy-deployment: linkerd-sp-validator
    spec:
      nodeSelector:
        beta.kubernetes.io/os: linux
      containers:
      - args:
        - sp-validator
        - -log-level=info
        image: gcr.io/linkerd-io/controller:UPGRADE-CONTROL-PLANE-VERSION
        imagePullPolicy: IfNotPresent
        livenessProbe:
          httpGet:
            path: /ping
            port: 9997
          initialDelaySeconds: 10
        name: sp-validator
        ports:
        - containerPort: 8443
          name: sp-validator
        - containerPort: 9997
          name: admin-http
        readinessProbe:
          failureThreshold: 7
          httpGet:
            path: /ready
            port: 9997
        securityContext:
          runAsUser: 2103
        volumeMounts:
        - mountPath: /var/run/linkerd/tls
          name: tls
          readOnly: true
      - env:
        - name: LINKERD2_PROXY_LOG
          value: warn,linkerd=info
        - name: LINKERD2_PROXY_DESTINATION_SVC_ADDR
          value: linkerd-dst.linkerd.svc.cluster.local:8086
        - name: LINKERD2_PROXY_DESTINATION_GET_NETWORKS
          value: "10.0.0.0/8,172.16.0.0/12,192.168.0.0/16"
        - name: LINKERD2_PROXY_CONTROL_LISTEN_ADDR
          value: 0.0.0.0:4190
        - name: LINKERD2_PROXY_ADMIN_LISTEN_ADDR
          value: 0.0.0.0:4191
        - name: LINKERD2_PROXY_OUTBOUND_LISTEN_ADDR
          value: 127.0.0.1:4140
        - name: LINKERD2_PROXY_INBOUND_LISTEN_ADDR
          value: 0.0.0.0:4143
        - name: LINKERD2_PROXY_DESTINATION_GET_SUFFIXES
          value: svc.cluster.local.
        - name: LINKERD2_PROXY_DESTINATION_PROFILE_SUFFIXES
          value: svc.cluster.local.
        - name: LINKERD2_PROXY_INBOUND_ACCEPT_KEEPALIVE
          value: 10000ms
        - name: LINKERD2_PROXY_OUTBOUND_CONNECT_KEEPALIVE
          value: 10000ms
        - name: _pod_ns
          valueFrom:
            fieldRef:
              fieldPath: metadata.namespace
        - name: LINKERD2_PROXY_DESTINATION_CONTEXT
          value: ns:$(_pod_ns)
        - name: LINKERD2_PROXY_IDENTITY_DIR
          value: /var/run/linkerd/identity/end-entity
        - name: LINKERD2_PROXY_IDENTITY_TRUST_ANCHORS
          value: |
            -----BEGIN CERTIFICATE-----
            MIIBwDCCAWagAwIBAgIQMvd1QnGUJzXVUt3gNh7rWjAKBggqhkjOPQQDAjApMScw
            JQYDVQQDEx5pZGVudGl0eS5saW5rZXJkLmNsdXN0ZXIubG9jYWwwHhcNMjAwNDA2
            MTAzOTUxWhcNMzAwNDA0MTAzOTUxWjApMScwJQYDVQQDEx5pZGVudGl0eS5saW5r
            ZXJkLmNsdXN0ZXIubG9jYWwwWTATBgcqhkjOPQIBBggqhkjOPQMBBwNCAAQ19nmg
            Q8l+EMofPxas7HUlOJE5avps6b6Q97Y71Waw3rdXYNCPqMxa4PedPc5VKGje6eqJ
            Ao5mX29HeMcUw/y3o3AwbjAOBgNVHQ8BAf8EBAMCAQYwEgYDVR0TAQH/BAgwBgEB
            /wIBATAdBgNVHQ4EFgQUfxv+BcCt5v7oF7PXJ9xY+JambdwwKQYDVR0RBCIwIIIe
            aWRlbnRpdHkubGlua2VyZC5jbHVzdGVyLmxvY2FsMAoGCCqGSM49BAMCA0gAMEUC
            IQCM8UfevR53SVGDd/4MgXMlVqC3Vh8oDiM0UToj2wsjNgIgLnZgogrqjK0KRo9R
            SxZLbJKt6SJIIY9dw5gzQpUQR2U=
            -----END CERTIFICATE-----
        - name: LINKERD2_PROXY_IDENTITY_TOKEN_FILE
          value: /var/run/secrets/kubernetes.io/serviceaccount/token
        - name: LINKERD2_PROXY_IDENTITY_SVC_ADDR
          value: linkerd-identity.linkerd.svc.cluster.local:8080
        - name: _pod_sa
          valueFrom:
            fieldRef:
              fieldPath: spec.serviceAccountName
        - name: _l5d_ns
          value: linkerd
        - name: _l5d_trustdomain
          value: cluster.local
        - name: LINKERD2_PROXY_IDENTITY_LOCAL_NAME
          value: $(_pod_sa).$(_pod_ns).serviceaccount.identity.$(_l5d_ns).$(_l5d_trustdomain)
        - name: LINKERD2_PROXY_IDENTITY_SVC_NAME
          value: linkerd-identity.$(_l5d_ns).serviceaccount.identity.$(_l5d_ns).$(_l5d_trustdomain)
        - name: LINKERD2_PROXY_DESTINATION_SVC_NAME
          value: linkerd-destination.$(_l5d_ns).serviceaccount.identity.$(_l5d_ns).$(_l5d_trustdomain)
        - name: LINKERD2_PROXY_TAP_SVC_NAME
          value: linkerd-tap.$(_l5d_ns).serviceaccount.identity.$(_l5d_ns).$(_l5d_trustdomain)
        image: gcr.io/linkerd-io/proxy:UPGRADE-PROXY-VERSION
        imagePullPolicy: IfNotPresent
        livenessProbe:
          httpGet:
            path: /live
            port: 4191
          initialDelaySeconds: 10
        name: linkerd-proxy
        ports:
        - containerPort: 4143
          name: linkerd-proxy
        - containerPort: 4191
          name: linkerd-admin
        readinessProbe:
          httpGet:
            path: /ready
            port: 4191
          initialDelaySeconds: 2
        resources:
        securityContext:
          allowPrivilegeEscalation: false
          readOnlyRootFilesystem: true
          runAsUser: 2102
        terminationMessagePolicy: FallbackToLogsOnError
        volumeMounts:
        - mountPath: /var/run/linkerd/identity/end-entity
          name: linkerd-identity-end-entity
      initContainers:
      - args:
        - --incoming-proxy-port
        - "4143"
        - --outgoing-proxy-port
        - "4140"
        - --proxy-uid
        - "2102"
        - --inbound-ports-to-ignore
        - 4190,4191
        - --outbound-ports-to-ignore
        - "443"
        image: gcr.io/linkerd-io/proxy-init:v1.3.2
        imagePullPolicy: IfNotPresent
        name: linkerd-init
        resources:
          limits:
            cpu: "100m"
            memory: "50Mi"
          requests:
            cpu: "10m"
            memory: "10Mi"
        securityContext:
          allowPrivilegeEscalation: false
          capabilities:
            add:
            - NET_ADMIN
            - NET_RAW
          privileged: false
          readOnlyRootFilesystem: true
          runAsNonRoot: false
          runAsUser: 0
        terminationMessagePolicy: FallbackToLogsOnError
      serviceAccountName: linkerd-sp-validator
      volumes:
      - name: tls
        secret:
          secretName: linkerd-sp-validator-tls
      - emptyDir:
          medium: Memory
        name: linkerd-identity-end-entity
---
###
### Tap
###
---
kind: Service
apiVersion: v1
metadata:
  name: linkerd-tap
  namespace: linkerd
  labels:
    linkerd.io/control-plane-component: tap
    linkerd.io/control-plane-ns: linkerd
  annotations:
    linkerd.io/created-by: linkerd/cli dev-undefined
spec:
  type: ClusterIP
  selector:
    linkerd.io/control-plane-component: tap
  ports:
  - name: grpc
    port: 8088
    targetPort: 8088
  - name: apiserver
    port: 443
    targetPort: apiserver
---
kind: Deployment
apiVersion: apps/v1
metadata:
  annotations:
    linkerd.io/created-by: linkerd/cli dev-undefined
  labels:
    app.kubernetes.io/name: tap
    app.kubernetes.io/part-of: Linkerd
    app.kubernetes.io/version: UPGRADE-CONTROL-PLANE-VERSION
    linkerd.io/control-plane-component: tap
    linkerd.io/control-plane-ns: linkerd
  name: linkerd-tap
  namespace: linkerd
spec:
  replicas: 1
  selector:
    matchLabels:
      linkerd.io/control-plane-component: tap
      linkerd.io/control-plane-ns: linkerd
      linkerd.io/proxy-deployment: linkerd-tap
  template:
    metadata:
      annotations:
        linkerd.io/created-by: linkerd/cli dev-undefined
        linkerd.io/identity-mode: default
        linkerd.io/proxy-version: UPGRADE-PROXY-VERSION
      labels:
        linkerd.io/control-plane-component: tap
        linkerd.io/control-plane-ns: linkerd
        linkerd.io/workload-ns: linkerd
        linkerd.io/proxy-deployment: linkerd-tap
    spec:
      nodeSelector:
        beta.kubernetes.io/os: linux
      containers:
      - args:
        - tap
        - -controller-namespace=linkerd
        - -log-level=info
        image: gcr.io/linkerd-io/controller:UPGRADE-CONTROL-PLANE-VERSION
        imagePullPolicy: IfNotPresent
        livenessProbe:
          httpGet:
            path: /ping
            port: 9998
          initialDelaySeconds: 10
        name: tap
        ports:
        - containerPort: 8088
          name: grpc
        - containerPort: 8089
          name: apiserver
        - containerPort: 9998
          name: admin-http
        readinessProbe:
          failureThreshold: 7
          httpGet:
            path: /ready
            port: 9998
        securityContext:
          runAsUser: 2103
        volumeMounts:
        - mountPath: /var/run/linkerd/tls
          name: tls
          readOnly: true
        - mountPath: /var/run/linkerd/config
          name: config
      - env:
        - name: LINKERD2_PROXY_LOG
          value: warn,linkerd=info
        - name: LINKERD2_PROXY_DESTINATION_SVC_ADDR
          value: linkerd-dst.linkerd.svc.cluster.local:8086
        - name: LINKERD2_PROXY_DESTINATION_GET_NETWORKS
          value: "10.0.0.0/8,172.16.0.0/12,192.168.0.0/16"
        - name: LINKERD2_PROXY_CONTROL_LISTEN_ADDR
          value: 0.0.0.0:4190
        - name: LINKERD2_PROXY_ADMIN_LISTEN_ADDR
          value: 0.0.0.0:4191
        - name: LINKERD2_PROXY_OUTBOUND_LISTEN_ADDR
          value: 127.0.0.1:4140
        - name: LINKERD2_PROXY_INBOUND_LISTEN_ADDR
          value: 0.0.0.0:4143
        - name: LINKERD2_PROXY_DESTINATION_GET_SUFFIXES
          value: svc.cluster.local.
        - name: LINKERD2_PROXY_DESTINATION_PROFILE_SUFFIXES
          value: svc.cluster.local.
        - name: LINKERD2_PROXY_INBOUND_ACCEPT_KEEPALIVE
          value: 10000ms
        - name: LINKERD2_PROXY_OUTBOUND_CONNECT_KEEPALIVE
          value: 10000ms
        - name: _pod_ns
          valueFrom:
            fieldRef:
              fieldPath: metadata.namespace
        - name: LINKERD2_PROXY_DESTINATION_CONTEXT
          value: ns:$(_pod_ns)
        - name: LINKERD2_PROXY_IDENTITY_DIR
          value: /var/run/linkerd/identity/end-entity
        - name: LINKERD2_PROXY_IDENTITY_TRUST_ANCHORS
          value: |
            -----BEGIN CERTIFICATE-----
            MIIBwDCCAWagAwIBAgIQMvd1QnGUJzXVUt3gNh7rWjAKBggqhkjOPQQDAjApMScw
            JQYDVQQDEx5pZGVudGl0eS5saW5rZXJkLmNsdXN0ZXIubG9jYWwwHhcNMjAwNDA2
            MTAzOTUxWhcNMzAwNDA0MTAzOTUxWjApMScwJQYDVQQDEx5pZGVudGl0eS5saW5r
            ZXJkLmNsdXN0ZXIubG9jYWwwWTATBgcqhkjOPQIBBggqhkjOPQMBBwNCAAQ19nmg
            Q8l+EMofPxas7HUlOJE5avps6b6Q97Y71Waw3rdXYNCPqMxa4PedPc5VKGje6eqJ
            Ao5mX29HeMcUw/y3o3AwbjAOBgNVHQ8BAf8EBAMCAQYwEgYDVR0TAQH/BAgwBgEB
            /wIBATAdBgNVHQ4EFgQUfxv+BcCt5v7oF7PXJ9xY+JambdwwKQYDVR0RBCIwIIIe
            aWRlbnRpdHkubGlua2VyZC5jbHVzdGVyLmxvY2FsMAoGCCqGSM49BAMCA0gAMEUC
            IQCM8UfevR53SVGDd/4MgXMlVqC3Vh8oDiM0UToj2wsjNgIgLnZgogrqjK0KRo9R
            SxZLbJKt6SJIIY9dw5gzQpUQR2U=
            -----END CERTIFICATE-----
        - name: LINKERD2_PROXY_IDENTITY_TOKEN_FILE
          value: /var/run/secrets/kubernetes.io/serviceaccount/token
        - name: LINKERD2_PROXY_IDENTITY_SVC_ADDR
          value: linkerd-identity.linkerd.svc.cluster.local:8080
        - name: _pod_sa
          valueFrom:
            fieldRef:
              fieldPath: spec.serviceAccountName
        - name: _l5d_ns
          value: linkerd
        - name: _l5d_trustdomain
          value: cluster.local
        - name: LINKERD2_PROXY_IDENTITY_LOCAL_NAME
          value: $(_pod_sa).$(_pod_ns).serviceaccount.identity.$(_l5d_ns).$(_l5d_trustdomain)
        - name: LINKERD2_PROXY_IDENTITY_SVC_NAME
          value: linkerd-identity.$(_l5d_ns).serviceaccount.identity.$(_l5d_ns).$(_l5d_trustdomain)
        - name: LINKERD2_PROXY_DESTINATION_SVC_NAME
          value: linkerd-destination.$(_l5d_ns).serviceaccount.identity.$(_l5d_ns).$(_l5d_trustdomain)
        - name: LINKERD2_PROXY_TAP_SVC_NAME
          value: linkerd-tap.$(_l5d_ns).serviceaccount.identity.$(_l5d_ns).$(_l5d_trustdomain)
        image: gcr.io/linkerd-io/proxy:UPGRADE-PROXY-VERSION
        imagePullPolicy: IfNotPresent
        livenessProbe:
          httpGet:
            path: /live
            port: 4191
          initialDelaySeconds: 10
        name: linkerd-proxy
        ports:
        - containerPort: 4143
          name: linkerd-proxy
        - containerPort: 4191
          name: linkerd-admin
        readinessProbe:
          httpGet:
            path: /ready
            port: 4191
          initialDelaySeconds: 2
        resources:
        securityContext:
          allowPrivilegeEscalation: false
          readOnlyRootFilesystem: true
          runAsUser: 2102
        terminationMessagePolicy: FallbackToLogsOnError
        volumeMounts:
        - mountPath: /var/run/linkerd/identity/end-entity
          name: linkerd-identity-end-entity
      initContainers:
      - args:
        - --incoming-proxy-port
        - "4143"
        - --outgoing-proxy-port
        - "4140"
        - --proxy-uid
        - "2102"
        - --inbound-ports-to-ignore
        - 4190,4191
        - --outbound-ports-to-ignore
        - "443"
        image: gcr.io/linkerd-io/proxy-init:v1.3.2
        imagePullPolicy: IfNotPresent
        name: linkerd-init
        resources:
          limits:
            cpu: "100m"
            memory: "50Mi"
          requests:
            cpu: "10m"
            memory: "10Mi"
        securityContext:
          allowPrivilegeEscalation: false
          capabilities:
            add:
            - NET_ADMIN
            - NET_RAW
          privileged: false
          readOnlyRootFilesystem: true
          runAsNonRoot: false
          runAsUser: 0
        terminationMessagePolicy: FallbackToLogsOnError
      serviceAccountName: linkerd-tap
      volumes:
      - configMap:
          name: linkerd-config
        name: config
      - emptyDir:
          medium: Memory
        name: linkerd-identity-end-entity
      - name: tls
        secret:
          secretName: linkerd-tap-tls

---
###
### linkerd add-ons configuration
###
---
kind: ConfigMap
apiVersion: v1
metadata:
  name: linkerd-config-addons
  namespace: linkerd
  labels:
    linkerd.io/control-plane-ns: linkerd
  annotations:
    linkerd.io/created-by: linkerd/cli dev-undefined
data:
  values: |-
<<<<<<< HEAD
    prometheus:
      args:
        config.file: /etc/prometheus/prometheus.yml
        log.level: info
        storage.tsdb.path: /data
        storage.tsdb.retention.time: 6h
      enabled: true
      globalConfig:
        evaluation_interval: 10s
        scrape_interval: 10s
        scrape_timeout: 10s
      image: prom/prometheus:v2.15.2
      name: linkerd-prometheus
=======
    grafana:
      enabled: true
      image: gcr.io/linkerd-io/grafana
      name: linkerd-grafana
>>>>>>> 45ccc24a
    tracing:
      collector:
        image: overwrite-collector-image
        name: overwrite-collector
        resources: null
      enabled: true
      jaeger:
        image: jaegertracing/all-in-one:1.17.1
        name: linkerd-jaeger
        resources: null
---
###
### linkerd-collector RBAC
###
---
kind: ServiceAccount
apiVersion: v1
metadata:
  name: overwrite-collector
  namespace: linkerd
  labels:
    linkerd.io/control-plane-component: overwrite-collector
    linkerd.io/control-plane-ns: linkerd
---
###
### linkerd-jaeger RBAC
###
---
kind: ServiceAccount
apiVersion: v1
metadata:
  name: linkerd-jaeger
  namespace: linkerd
  labels:
    linkerd.io/control-plane-component: linkerd-jaeger
    linkerd.io/control-plane-ns: linkerd
---
###
### Tracing Collector Service
###
---
apiVersion: v1
kind: ConfigMap
metadata:
  name: overwrite-collector-config
  namespace: linkerd
  labels:
    linkerd.io/control-plane-component: overwrite-collector
    linkerd.io/control-plane-ns: linkerd
  annotations:
    linkerd.io/created-by: linkerd/cli dev-undefined
data:
  linkerd-collector-config: |
    receivers:
      opencensus:
        port: 55678
      zipkin:
        port: 9411
    queued-exporters:
      jaeger-all-in-one:
        num-workers: 4
        queue-size: 100
        retry-on-failure: true
        sender-type: jaeger-thrift-http
        jaeger-thrift-http:
          collector-endpoint: http://linkerd-jaeger.linkerd:14268/api/traces
          timeout: 5s
---
apiVersion: v1
kind: Service
metadata:
  name: overwrite-collector
  namespace: linkerd
  labels:
    linkerd.io/control-plane-component: overwrite-collector
    linkerd.io/control-plane-ns: linkerd
  annotations:
    linkerd.io/created-by: linkerd/cli dev-undefined
spec:
  type: ClusterIP
  ports:
  - name: opencensus
    port: 55678
    protocol: TCP
    targetPort: 55678
  - name: zipkin
    port: 9411
    protocol: TCP
    targetPort: 9411
  selector:
    linkerd.io/control-plane-component: overwrite-collector
---
apiVersion: apps/v1
kind: Deployment
metadata:
  annotations:
    linkerd.io/created-by: linkerd/cli dev-undefined
  labels:
    app.kubernetes.io/name: overwrite-collector
    app.kubernetes.io/part-of: Linkerd
    app.kubernetes.io/version: UPGRADE-CONTROL-PLANE-VERSION
    linkerd.io/control-plane-component: overwrite-collector
    linkerd.io/control-plane-ns: linkerd
  name: overwrite-collector
  namespace: linkerd
spec:
  replicas: 1
  selector:
    matchLabels:
      linkerd.io/control-plane-component: overwrite-collector
      linkerd.io/control-plane-ns: linkerd
      linkerd.io/proxy-deployment: overwrite-collector
  minReadySeconds: 5
  progressDeadlineSeconds: 120
  template:
    metadata:
      annotations:
        linkerd.io/created-by: linkerd/cli dev-undefined
        linkerd.io/identity-mode: default
        linkerd.io/proxy-version: UPGRADE-PROXY-VERSION
        prometheus.io/path: /metrics
        prometheus.io/port: "8888"
        prometheus.io/scrape: "true"
      labels:
        linkerd.io/control-plane-component: overwrite-collector
        linkerd.io/control-plane-ns: linkerd
        linkerd.io/workload-ns: linkerd
        linkerd.io/proxy-deployment: overwrite-collector
    spec:
      containers:
      - command:
        - /occollector_linux
        - --config=/conf/linkerd-collector-config.yaml
        env:
        - name: GOGC
          value: "80"
        image: overwrite-collector-image
        imagePullPolicy: IfNotPresent
        livenessProbe:
          httpGet:
            path: /
            port: 13133
        name: oc-collector
        ports:
        - containerPort: 55678
        - containerPort: 9411
        readinessProbe:
          httpGet:
            path: /
            port: 13133
        volumeMounts:
        - mountPath: /conf
          name: overwrite-collector-config-val
      - env:
        - name: LINKERD2_PROXY_LOG
          value: warn,linkerd=info
        - name: LINKERD2_PROXY_DESTINATION_SVC_ADDR
          value: linkerd-dst.linkerd.svc.cluster.local:8086
        - name: LINKERD2_PROXY_DESTINATION_GET_NETWORKS
          value: "10.0.0.0/8,172.16.0.0/12,192.168.0.0/16"
        - name: LINKERD2_PROXY_CONTROL_LISTEN_ADDR
          value: 0.0.0.0:4190
        - name: LINKERD2_PROXY_ADMIN_LISTEN_ADDR
          value: 0.0.0.0:4191
        - name: LINKERD2_PROXY_OUTBOUND_LISTEN_ADDR
          value: 127.0.0.1:4140
        - name: LINKERD2_PROXY_INBOUND_LISTEN_ADDR
          value: 0.0.0.0:4143
        - name: LINKERD2_PROXY_DESTINATION_GET_SUFFIXES
          value: svc.cluster.local.
        - name: LINKERD2_PROXY_DESTINATION_PROFILE_SUFFIXES
          value: svc.cluster.local.
        - name: LINKERD2_PROXY_INBOUND_ACCEPT_KEEPALIVE
          value: 10000ms
        - name: LINKERD2_PROXY_OUTBOUND_CONNECT_KEEPALIVE
          value: 10000ms
        - name: _pod_ns
          valueFrom:
            fieldRef:
              fieldPath: metadata.namespace
        - name: LINKERD2_PROXY_DESTINATION_CONTEXT
          value: ns:$(_pod_ns)
        - name: LINKERD2_PROXY_IDENTITY_DIR
          value: /var/run/linkerd/identity/end-entity
        - name: LINKERD2_PROXY_IDENTITY_TRUST_ANCHORS
          value: |
            -----BEGIN CERTIFICATE-----
            MIIBwDCCAWagAwIBAgIQMvd1QnGUJzXVUt3gNh7rWjAKBggqhkjOPQQDAjApMScw
            JQYDVQQDEx5pZGVudGl0eS5saW5rZXJkLmNsdXN0ZXIubG9jYWwwHhcNMjAwNDA2
            MTAzOTUxWhcNMzAwNDA0MTAzOTUxWjApMScwJQYDVQQDEx5pZGVudGl0eS5saW5r
            ZXJkLmNsdXN0ZXIubG9jYWwwWTATBgcqhkjOPQIBBggqhkjOPQMBBwNCAAQ19nmg
            Q8l+EMofPxas7HUlOJE5avps6b6Q97Y71Waw3rdXYNCPqMxa4PedPc5VKGje6eqJ
            Ao5mX29HeMcUw/y3o3AwbjAOBgNVHQ8BAf8EBAMCAQYwEgYDVR0TAQH/BAgwBgEB
            /wIBATAdBgNVHQ4EFgQUfxv+BcCt5v7oF7PXJ9xY+JambdwwKQYDVR0RBCIwIIIe
            aWRlbnRpdHkubGlua2VyZC5jbHVzdGVyLmxvY2FsMAoGCCqGSM49BAMCA0gAMEUC
            IQCM8UfevR53SVGDd/4MgXMlVqC3Vh8oDiM0UToj2wsjNgIgLnZgogrqjK0KRo9R
            SxZLbJKt6SJIIY9dw5gzQpUQR2U=
            -----END CERTIFICATE-----
        - name: LINKERD2_PROXY_IDENTITY_TOKEN_FILE
          value: /var/run/secrets/kubernetes.io/serviceaccount/token
        - name: LINKERD2_PROXY_IDENTITY_SVC_ADDR
          value: linkerd-identity.linkerd.svc.cluster.local:8080
        - name: _pod_sa
          valueFrom:
            fieldRef:
              fieldPath: spec.serviceAccountName
        - name: _l5d_ns
          value: linkerd
        - name: _l5d_trustdomain
          value: cluster.local
        - name: LINKERD2_PROXY_IDENTITY_LOCAL_NAME
          value: $(_pod_sa).$(_pod_ns).serviceaccount.identity.$(_l5d_ns).$(_l5d_trustdomain)
        - name: LINKERD2_PROXY_IDENTITY_SVC_NAME
          value: linkerd-identity.$(_l5d_ns).serviceaccount.identity.$(_l5d_ns).$(_l5d_trustdomain)
        - name: LINKERD2_PROXY_DESTINATION_SVC_NAME
          value: linkerd-destination.$(_l5d_ns).serviceaccount.identity.$(_l5d_ns).$(_l5d_trustdomain)
        - name: LINKERD2_PROXY_TAP_SVC_NAME
          value: linkerd-tap.$(_l5d_ns).serviceaccount.identity.$(_l5d_ns).$(_l5d_trustdomain)
        image: gcr.io/linkerd-io/proxy:UPGRADE-PROXY-VERSION
        imagePullPolicy: IfNotPresent
        livenessProbe:
          httpGet:
            path: /live
            port: 4191
          initialDelaySeconds: 10
        name: linkerd-proxy
        ports:
        - containerPort: 4143
          name: linkerd-proxy
        - containerPort: 4191
          name: linkerd-admin
        readinessProbe:
          httpGet:
            path: /ready
            port: 4191
          initialDelaySeconds: 2
        resources:
        securityContext:
          allowPrivilegeEscalation: false
          readOnlyRootFilesystem: true
          runAsUser: 2102
        terminationMessagePolicy: FallbackToLogsOnError
        volumeMounts:
        - mountPath: /var/run/linkerd/identity/end-entity
          name: linkerd-identity-end-entity
      initContainers:
      - args:
        - --incoming-proxy-port
        - "4143"
        - --outgoing-proxy-port
        - "4140"
        - --proxy-uid
        - "2102"
        - --inbound-ports-to-ignore
        - 4190,4191
        image: gcr.io/linkerd-io/proxy-init:v1.3.2
        imagePullPolicy: IfNotPresent
        name: linkerd-init
        resources:
          limits:
            cpu: "100m"
            memory: "50Mi"
          requests:
            cpu: "10m"
            memory: "10Mi"
        securityContext:
          allowPrivilegeEscalation: false
          capabilities:
            add:
            - NET_ADMIN
            - NET_RAW
          privileged: false
          readOnlyRootFilesystem: true
          runAsNonRoot: false
          runAsUser: 0
        terminationMessagePolicy: FallbackToLogsOnError
      serviceAccountName: overwrite-collector
      volumes:
      - configMap:
          items:
          - key: linkerd-collector-config
            path: linkerd-collector-config.yaml
          name: overwrite-collector-config
        name: overwrite-collector-config-val
      - emptyDir:
          medium: Memory
        name: linkerd-identity-end-entity
---
###
### Tracing Jaeger Service
###
---
apiVersion: v1
kind: Service
metadata:
  name: linkerd-jaeger
  namespace: linkerd
  labels:
    linkerd.io/control-plane-component: linkerd-jaeger
    linkerd.io/control-plane-ns: linkerd
  annotations:
    linkerd.io/created-by: linkerd/cli dev-undefined
spec:
  type: ClusterIP
  selector:
    linkerd.io/control-plane-component: linkerd-jaeger
  ports:
    - name: collection
      port: 14268
    - name: ui
      port: 16686
---
apiVersion: apps/v1
kind: Deployment
metadata:
  annotations:
    linkerd.io/created-by: linkerd/cli dev-undefined
  labels:
    app.kubernetes.io/name: linkerd-jaeger
    app.kubernetes.io/part-of: Linkerd
    app.kubernetes.io/version: UPGRADE-CONTROL-PLANE-VERSION
    linkerd.io/control-plane-component: linkerd-jaeger
    linkerd.io/control-plane-ns: linkerd
  name: linkerd-jaeger
  namespace: linkerd
spec:
  replicas: 1
  selector:
    matchLabels:
      linkerd.io/control-plane-component: linkerd-jaeger
      linkerd.io/control-plane-ns: linkerd
      linkerd.io/proxy-deployment: linkerd-jaeger
  template:
    metadata:
      annotations:
        linkerd.io/created-by: linkerd/cli dev-undefined
        linkerd.io/identity-mode: default
        linkerd.io/proxy-version: UPGRADE-PROXY-VERSION
        prometheus.io/path: /metrics
        prometheus.io/port: "8888"
        prometheus.io/scrape: "true"
      labels:
        linkerd.io/control-plane-component: linkerd-jaeger
        linkerd.io/control-plane-ns: linkerd
        linkerd.io/workload-ns: linkerd
        linkerd.io/proxy-deployment: linkerd-jaeger
    spec:
      containers:
      - args:
        - --query.base-path=/jaeger
        image: jaegertracing/all-in-one:1.17.1
        imagePullPolicy: IfNotPresent
        name: jaeger
        ports:
        - containerPort: 14268
          name: collection
        - containerPort: 16686
          name: ui
      - env:
        - name: LINKERD2_PROXY_LOG
          value: warn,linkerd=info
        - name: LINKERD2_PROXY_DESTINATION_SVC_ADDR
          value: linkerd-dst.linkerd.svc.cluster.local:8086
        - name: LINKERD2_PROXY_DESTINATION_GET_NETWORKS
          value: "10.0.0.0/8,172.16.0.0/12,192.168.0.0/16"
        - name: LINKERD2_PROXY_CONTROL_LISTEN_ADDR
          value: 0.0.0.0:4190
        - name: LINKERD2_PROXY_ADMIN_LISTEN_ADDR
          value: 0.0.0.0:4191
        - name: LINKERD2_PROXY_OUTBOUND_LISTEN_ADDR
          value: 127.0.0.1:4140
        - name: LINKERD2_PROXY_INBOUND_LISTEN_ADDR
          value: 0.0.0.0:4143
        - name: LINKERD2_PROXY_DESTINATION_GET_SUFFIXES
          value: svc.cluster.local.
        - name: LINKERD2_PROXY_DESTINATION_PROFILE_SUFFIXES
          value: svc.cluster.local.
        - name: LINKERD2_PROXY_INBOUND_ACCEPT_KEEPALIVE
          value: 10000ms
        - name: LINKERD2_PROXY_OUTBOUND_CONNECT_KEEPALIVE
          value: 10000ms
        - name: _pod_ns
          valueFrom:
            fieldRef:
              fieldPath: metadata.namespace
        - name: LINKERD2_PROXY_DESTINATION_CONTEXT
          value: ns:$(_pod_ns)
        - name: LINKERD2_PROXY_IDENTITY_DIR
          value: /var/run/linkerd/identity/end-entity
        - name: LINKERD2_PROXY_IDENTITY_TRUST_ANCHORS
          value: |
            -----BEGIN CERTIFICATE-----
            MIIBwDCCAWagAwIBAgIQMvd1QnGUJzXVUt3gNh7rWjAKBggqhkjOPQQDAjApMScw
            JQYDVQQDEx5pZGVudGl0eS5saW5rZXJkLmNsdXN0ZXIubG9jYWwwHhcNMjAwNDA2
            MTAzOTUxWhcNMzAwNDA0MTAzOTUxWjApMScwJQYDVQQDEx5pZGVudGl0eS5saW5r
            ZXJkLmNsdXN0ZXIubG9jYWwwWTATBgcqhkjOPQIBBggqhkjOPQMBBwNCAAQ19nmg
            Q8l+EMofPxas7HUlOJE5avps6b6Q97Y71Waw3rdXYNCPqMxa4PedPc5VKGje6eqJ
            Ao5mX29HeMcUw/y3o3AwbjAOBgNVHQ8BAf8EBAMCAQYwEgYDVR0TAQH/BAgwBgEB
            /wIBATAdBgNVHQ4EFgQUfxv+BcCt5v7oF7PXJ9xY+JambdwwKQYDVR0RBCIwIIIe
            aWRlbnRpdHkubGlua2VyZC5jbHVzdGVyLmxvY2FsMAoGCCqGSM49BAMCA0gAMEUC
            IQCM8UfevR53SVGDd/4MgXMlVqC3Vh8oDiM0UToj2wsjNgIgLnZgogrqjK0KRo9R
            SxZLbJKt6SJIIY9dw5gzQpUQR2U=
            -----END CERTIFICATE-----
        - name: LINKERD2_PROXY_IDENTITY_TOKEN_FILE
          value: /var/run/secrets/kubernetes.io/serviceaccount/token
        - name: LINKERD2_PROXY_IDENTITY_SVC_ADDR
          value: linkerd-identity.linkerd.svc.cluster.local:8080
        - name: _pod_sa
          valueFrom:
            fieldRef:
              fieldPath: spec.serviceAccountName
        - name: _l5d_ns
          value: linkerd
        - name: _l5d_trustdomain
          value: cluster.local
        - name: LINKERD2_PROXY_IDENTITY_LOCAL_NAME
          value: $(_pod_sa).$(_pod_ns).serviceaccount.identity.$(_l5d_ns).$(_l5d_trustdomain)
        - name: LINKERD2_PROXY_IDENTITY_SVC_NAME
          value: linkerd-identity.$(_l5d_ns).serviceaccount.identity.$(_l5d_ns).$(_l5d_trustdomain)
        - name: LINKERD2_PROXY_DESTINATION_SVC_NAME
          value: linkerd-destination.$(_l5d_ns).serviceaccount.identity.$(_l5d_ns).$(_l5d_trustdomain)
        - name: LINKERD2_PROXY_TAP_SVC_NAME
          value: linkerd-tap.$(_l5d_ns).serviceaccount.identity.$(_l5d_ns).$(_l5d_trustdomain)
        image: gcr.io/linkerd-io/proxy:UPGRADE-PROXY-VERSION
        imagePullPolicy: IfNotPresent
        livenessProbe:
          httpGet:
            path: /live
            port: 4191
          initialDelaySeconds: 10
        name: linkerd-proxy
        ports:
        - containerPort: 4143
          name: linkerd-proxy
        - containerPort: 4191
          name: linkerd-admin
        readinessProbe:
          httpGet:
            path: /ready
            port: 4191
          initialDelaySeconds: 2
        resources:
        securityContext:
          allowPrivilegeEscalation: false
          readOnlyRootFilesystem: true
          runAsUser: 2102
        terminationMessagePolicy: FallbackToLogsOnError
        volumeMounts:
        - mountPath: /var/run/linkerd/identity/end-entity
          name: linkerd-identity-end-entity
      initContainers:
      - args:
        - --incoming-proxy-port
        - "4143"
        - --outgoing-proxy-port
        - "4140"
        - --proxy-uid
        - "2102"
        - --inbound-ports-to-ignore
        - 4190,4191
        - --outbound-ports-to-ignore
        - "443"
        image: gcr.io/linkerd-io/proxy-init:v1.3.2
        imagePullPolicy: IfNotPresent
        name: linkerd-init
        resources:
          limits:
            cpu: "100m"
            memory: "50Mi"
          requests:
            cpu: "10m"
            memory: "10Mi"
        securityContext:
          allowPrivilegeEscalation: false
          capabilities:
            add:
            - NET_ADMIN
            - NET_RAW
          privileged: false
          readOnlyRootFilesystem: true
          runAsNonRoot: false
          runAsUser: 0
        terminationMessagePolicy: FallbackToLogsOnError
      dnsPolicy: ClusterFirst
      serviceAccountName: linkerd-jaeger
      volumes:
      - emptyDir:
          medium: Memory
        name: linkerd-identity-end-entity
---
###
<<<<<<< HEAD
### Prometheus RBAC
###
---
kind: ClusterRole
apiVersion: rbac.authorization.k8s.io/v1
metadata:
  name: linkerd-linkerd-prometheus
  labels:
    linkerd.io/control-plane-component: prometheus
    linkerd.io/control-plane-ns: linkerd
rules:
- apiGroups: [""]
  resources: ["nodes", "nodes/proxy", "pods"]
  verbs: ["get", "list", "watch"]
---
kind: ClusterRoleBinding
apiVersion: rbac.authorization.k8s.io/v1
metadata:
  name: linkerd-linkerd-prometheus
  labels:
    linkerd.io/control-plane-component: prometheus
    linkerd.io/control-plane-ns: linkerd
roleRef:
  apiGroup: rbac.authorization.k8s.io
  kind: ClusterRole
  name: linkerd-linkerd-prometheus
subjects:
- kind: ServiceAccount
  name: linkerd-prometheus
  namespace: linkerd
---
kind: ServiceAccount
apiVersion: v1
metadata:
  name: linkerd-prometheus
  namespace: linkerd
  labels:
    linkerd.io/control-plane-component: prometheus
    linkerd.io/control-plane-ns: linkerd
---
###
### Prometheus
=======
### Grafana RBAC
###
---
kind: ServiceAccount
apiVersion: v1
metadata:
  name: linkerd-grafana
  namespace: linkerd
  labels:
    linkerd.io/control-plane-component: grafana
    linkerd.io/control-plane-ns: linkerd
---
###
### Grafana
>>>>>>> 45ccc24a
###
---
kind: ConfigMap
apiVersion: v1
metadata:
<<<<<<< HEAD
  name: linkerd-prometheus-config
  namespace: linkerd
  labels:
    linkerd.io/control-plane-component: prometheus
=======
  name: linkerd-grafana-config
  namespace: linkerd
  labels:
    linkerd.io/control-plane-component: grafana
>>>>>>> 45ccc24a
    linkerd.io/control-plane-ns: linkerd
  annotations:
    linkerd.io/created-by: linkerd/cli dev-undefined
data:
<<<<<<< HEAD
  prometheus.yml: |-
    global:
      evaluation_interval: 10s
      scrape_interval: 10s
      scrape_timeout: 10s

    rule_files:
    - /etc/prometheus/*_rules.yml
    - /etc/prometheus/*_rules.yaml

    scrape_configs:
    - job_name: 'prometheus'
      static_configs:
      - targets: ['localhost:9090']

    - job_name: 'grafana'
      kubernetes_sd_configs:
      - role: pod
        namespaces:
          names: ['linkerd']
      relabel_configs:
      - source_labels:
        - __meta_kubernetes_pod_container_name
        action: keep
        regex: ^grafana$

    #  Required for: https://grafana.com/grafana/dashboards/315
    - job_name: 'kubernetes-nodes-cadvisor'
      scheme: https
      tls_config:
        ca_file: /var/run/secrets/kubernetes.io/serviceaccount/ca.crt
        insecure_skip_verify: true
      bearer_token_file: /var/run/secrets/kubernetes.io/serviceaccount/token

      kubernetes_sd_configs:
      - role: node
      relabel_configs:
      - action: labelmap
        regex: __meta_kubernetes_node_label_(.+)
      - target_label: __address__
        replacement: kubernetes.default.svc:443
      - source_labels: [__meta_kubernetes_node_name]
        regex: (.+)
        target_label: __metrics_path__
        replacement: /api/v1/nodes/$1/proxy/metrics/cadvisor
      metric_relabel_configs:
      - source_labels: [__name__]
        regex: '(container|machine)_(cpu|memory|network|fs)_(.+)'
        action: keep
      - source_labels: [__name__]
        regex: 'container_memory_failures_total' # unneeded large metric
        action: drop

    - job_name: 'linkerd-controller'
      kubernetes_sd_configs:
      - role: pod
        namespaces:
          names: ['linkerd']
      relabel_configs:
      - source_labels:
        - __meta_kubernetes_pod_label_linkerd_io_control_plane_component
        - __meta_kubernetes_pod_container_port_name
        action: keep
        regex: (.*);admin-http$
      - source_labels: [__meta_kubernetes_pod_container_name]
        action: replace
        target_label: component

    - job_name: 'linkerd-service-mirror'
      kubernetes_sd_configs:
      - role: pod
      relabel_configs:
      - source_labels:
        - __meta_kubernetes_pod_label_linkerd_io_control_plane_component
        - __meta_kubernetes_pod_container_port_name
        action: keep
        regex: linkerd-service-mirror;admin-http$
      - source_labels: [__meta_kubernetes_pod_container_name]
        action: replace
        target_label: component

    - job_name: 'linkerd-proxy'
      kubernetes_sd_configs:
      - role: pod
      relabel_configs:
      - source_labels:
        - __meta_kubernetes_pod_container_name
        - __meta_kubernetes_pod_container_port_name
        - __meta_kubernetes_pod_label_linkerd_io_control_plane_ns
        action: keep
        regex: ^linkerd-proxy;linkerd-admin;linkerd$
      - source_labels: [__meta_kubernetes_namespace]
        action: replace
        target_label: namespace
      - source_labels: [__meta_kubernetes_pod_name]
        action: replace
        target_label: pod
      # special case k8s' "job" label, to not interfere with prometheus' "job"
      # label
      # __meta_kubernetes_pod_label_linkerd_io_proxy_job=foo =>
      # k8s_job=foo
      - source_labels: [__meta_kubernetes_pod_label_linkerd_io_proxy_job]
        action: replace
        target_label: k8s_job
      # drop __meta_kubernetes_pod_label_linkerd_io_proxy_job
      - action: labeldrop
        regex: __meta_kubernetes_pod_label_linkerd_io_proxy_job
      # __meta_kubernetes_pod_label_linkerd_io_proxy_deployment=foo =>
      # deployment=foo
      - action: labelmap
        regex: __meta_kubernetes_pod_label_linkerd_io_proxy_(.+)
      # drop all labels that we just made copies of in the previous labelmap
      - action: labeldrop
        regex: __meta_kubernetes_pod_label_linkerd_io_proxy_(.+)
      # __meta_kubernetes_pod_label_linkerd_io_foo=bar =>
      # foo=bar
      - action: labelmap
        regex: __meta_kubernetes_pod_label_linkerd_io_(.+)
      # Copy all pod labels to tmp labels
      - action: labelmap
        regex: __meta_kubernetes_pod_label_(.+)
        replacement: __tmp_pod_label_$1
      # Take `linkerd_io_` prefixed labels and copy them without the prefix
      - action: labelmap
        regex: __tmp_pod_label_linkerd_io_(.+)
        replacement:  __tmp_pod_label_$1
      # Drop the `linkerd_io_` originals
      - action: labeldrop
        regex: __tmp_pod_label_linkerd_io_(.+)
      # Copy tmp labels into real labels
      - action: labelmap
        regex: __tmp_pod_label_(.+)
=======
  grafana.ini: |-
    instance_name = linkerd-grafana

    [server]
    root_url = %(protocol)s://%(domain)s:/grafana/

    [auth]
    disable_login_form = true

    [auth.anonymous]
    enabled = true
    org_role = Editor

    [auth.basic]
    enabled = false

    [analytics]
    check_for_updates = false

    [panels]
    disable_sanitize_html = true

  datasources.yaml: |-
    apiVersion: 1
    datasources:
    - name: prometheus
      type: prometheus
      access: proxy
      orgId: 1
      url: http://linkerd-prometheus.linkerd.svc.cluster.local:9090
      isDefault: true
      jsonData:
        timeInterval: "5s"
      version: 1
      editable: true

  dashboards.yaml: |-
    apiVersion: 1
    providers:
    - name: 'default'
      orgId: 1
      folder: ''
      type: file
      disableDeletion: true
      editable: true
      options:
        path: /var/lib/grafana/dashboards
        homeDashboardId: linkerd-top-line
>>>>>>> 45ccc24a
---
kind: Service
apiVersion: v1
metadata:
<<<<<<< HEAD
  name: linkerd-prometheus
  namespace: linkerd
  labels:
    linkerd.io/control-plane-component: prometheus
=======
  name: linkerd-grafana
  namespace: linkerd
  labels:
    linkerd.io/control-plane-component: grafana
>>>>>>> 45ccc24a
    linkerd.io/control-plane-ns: linkerd
  annotations:
    linkerd.io/created-by: linkerd/cli dev-undefined
spec:
  type: ClusterIP
  selector:
<<<<<<< HEAD
    linkerd.io/control-plane-component: prometheus
  ports:
  - name: admin-http
    port: 9090
    targetPort: 9090
=======
    linkerd.io/control-plane-component: grafana
  ports:
  - name: http
    port: 3000
    targetPort: 3000
>>>>>>> 45ccc24a
---
apiVersion: apps/v1
kind: Deployment
metadata:
  annotations:
    linkerd.io/created-by: linkerd/cli dev-undefined
  labels:
<<<<<<< HEAD
    app.kubernetes.io/name: prometheus
    app.kubernetes.io/part-of: Linkerd
    app.kubernetes.io/version: UPGRADE-CONTROL-PLANE-VERSION
    linkerd.io/control-plane-component: prometheus
    linkerd.io/control-plane-ns: linkerd
  name: linkerd-prometheus
=======
    app.kubernetes.io/name: grafana
    app.kubernetes.io/part-of: Linkerd
    app.kubernetes.io/version: UPGRADE-CONTROL-PLANE-VERSION
    linkerd.io/control-plane-component: grafana
    linkerd.io/control-plane-ns: linkerd
  name: linkerd-grafana
>>>>>>> 45ccc24a
  namespace: linkerd
spec:
  replicas: 1
  selector:
    matchLabels:
<<<<<<< HEAD
      linkerd.io/control-plane-component: prometheus
      linkerd.io/control-plane-ns: linkerd
      linkerd.io/proxy-deployment: linkerd-prometheus
=======
      linkerd.io/control-plane-component: grafana
      linkerd.io/control-plane-ns: linkerd
      linkerd.io/proxy-deployment: linkerd-grafana
>>>>>>> 45ccc24a
  template:
    metadata:
      annotations:
        linkerd.io/created-by: linkerd/cli dev-undefined
        linkerd.io/identity-mode: default
        linkerd.io/proxy-version: UPGRADE-PROXY-VERSION
      labels:
<<<<<<< HEAD
        linkerd.io/control-plane-component: prometheus
        linkerd.io/control-plane-ns: linkerd
        linkerd.io/workload-ns: linkerd
        linkerd.io/proxy-deployment: linkerd-prometheus
=======
        linkerd.io/control-plane-component: grafana
        linkerd.io/control-plane-ns: linkerd
        linkerd.io/workload-ns: linkerd
        linkerd.io/proxy-deployment: linkerd-grafana
>>>>>>> 45ccc24a
    spec:
      nodeSelector:
        beta.kubernetes.io/os: linux
      containers:
<<<<<<< HEAD
      - args:
        - --config.file=/etc/prometheus/prometheus.yml
        - --log.level=info
        - --storage.tsdb.path=/data
        - --storage.tsdb.retention.time=6h
        image: prom/prometheus:v2.15.2
        imagePullPolicy: IfNotPresent
        livenessProbe:
          httpGet:
            path: /-/healthy
            port: 9090
          initialDelaySeconds: 30
          timeoutSeconds: 30
        name: prometheus
        ports:
        - containerPort: 9090
          name: admin-http
        readinessProbe:
          httpGet:
            path: /-/ready
            port: 9090
          initialDelaySeconds: 30
          timeoutSeconds: 30
        securityContext:
          runAsUser: 65534
        volumeMounts:
        - mountPath: /data
          name: data
        - mountPath: /etc/prometheus/prometheus.yml
          name: prometheus-config
          subPath: prometheus.yml
=======
      - env:
        - name: GF_PATHS_DATA
          value: /data
        image: gcr.io/linkerd-io/grafana:UPGRADE-CONTROL-PLANE-VERSION
        imagePullPolicy: IfNotPresent
        livenessProbe:
          httpGet:
            path: /api/health
            port: 3000
          initialDelaySeconds: 30
        name: grafana
        ports:
        - containerPort: 3000
          name: http
        readinessProbe:
          httpGet:
            path: /api/health
            port: 3000
        securityContext:
          runAsUser: 472
        volumeMounts:
        - mountPath: /data
          name: data
        - mountPath: /etc/grafana
          name: grafana-config
>>>>>>> 45ccc24a
          readOnly: true
      - env:
        - name: LINKERD2_PROXY_LOG
          value: warn,linkerd=info
        - name: LINKERD2_PROXY_DESTINATION_SVC_ADDR
          value: linkerd-dst.linkerd.svc.cluster.local:8086
        - name: LINKERD2_PROXY_DESTINATION_GET_NETWORKS
          value: "10.0.0.0/8,172.16.0.0/12,192.168.0.0/16"
        - name: LINKERD2_PROXY_CONTROL_LISTEN_ADDR
          value: 0.0.0.0:4190
        - name: LINKERD2_PROXY_ADMIN_LISTEN_ADDR
          value: 0.0.0.0:4191
        - name: LINKERD2_PROXY_OUTBOUND_LISTEN_ADDR
          value: 127.0.0.1:4140
        - name: LINKERD2_PROXY_INBOUND_LISTEN_ADDR
          value: 0.0.0.0:4143
        - name: LINKERD2_PROXY_DESTINATION_GET_SUFFIXES
          value: svc.cluster.local.
        - name: LINKERD2_PROXY_DESTINATION_PROFILE_SUFFIXES
          value: svc.cluster.local.
        - name: LINKERD2_PROXY_INBOUND_ACCEPT_KEEPALIVE
          value: 10000ms
        - name: LINKERD2_PROXY_OUTBOUND_CONNECT_KEEPALIVE
          value: 10000ms
        - name: _pod_ns
          valueFrom:
            fieldRef:
              fieldPath: metadata.namespace
        - name: LINKERD2_PROXY_DESTINATION_CONTEXT
          value: ns:$(_pod_ns)
<<<<<<< HEAD
        - name: LINKERD2_PROXY_OUTBOUND_ROUTER_CAPACITY
          value: "10000"
=======
>>>>>>> 45ccc24a
        - name: LINKERD2_PROXY_IDENTITY_DIR
          value: /var/run/linkerd/identity/end-entity
        - name: LINKERD2_PROXY_IDENTITY_TRUST_ANCHORS
          value: |
            -----BEGIN CERTIFICATE-----
            MIIBwDCCAWagAwIBAgIQMvd1QnGUJzXVUt3gNh7rWjAKBggqhkjOPQQDAjApMScw
            JQYDVQQDEx5pZGVudGl0eS5saW5rZXJkLmNsdXN0ZXIubG9jYWwwHhcNMjAwNDA2
            MTAzOTUxWhcNMzAwNDA0MTAzOTUxWjApMScwJQYDVQQDEx5pZGVudGl0eS5saW5r
            ZXJkLmNsdXN0ZXIubG9jYWwwWTATBgcqhkjOPQIBBggqhkjOPQMBBwNCAAQ19nmg
            Q8l+EMofPxas7HUlOJE5avps6b6Q97Y71Waw3rdXYNCPqMxa4PedPc5VKGje6eqJ
            Ao5mX29HeMcUw/y3o3AwbjAOBgNVHQ8BAf8EBAMCAQYwEgYDVR0TAQH/BAgwBgEB
            /wIBATAdBgNVHQ4EFgQUfxv+BcCt5v7oF7PXJ9xY+JambdwwKQYDVR0RBCIwIIIe
            aWRlbnRpdHkubGlua2VyZC5jbHVzdGVyLmxvY2FsMAoGCCqGSM49BAMCA0gAMEUC
            IQCM8UfevR53SVGDd/4MgXMlVqC3Vh8oDiM0UToj2wsjNgIgLnZgogrqjK0KRo9R
            SxZLbJKt6SJIIY9dw5gzQpUQR2U=
            -----END CERTIFICATE-----
        - name: LINKERD2_PROXY_IDENTITY_TOKEN_FILE
          value: /var/run/secrets/kubernetes.io/serviceaccount/token
        - name: LINKERD2_PROXY_IDENTITY_SVC_ADDR
          value: linkerd-identity.linkerd.svc.cluster.local:8080
        - name: _pod_sa
          valueFrom:
            fieldRef:
              fieldPath: spec.serviceAccountName
        - name: _l5d_ns
          value: linkerd
        - name: _l5d_trustdomain
          value: cluster.local
        - name: LINKERD2_PROXY_IDENTITY_LOCAL_NAME
          value: $(_pod_sa).$(_pod_ns).serviceaccount.identity.$(_l5d_ns).$(_l5d_trustdomain)
        - name: LINKERD2_PROXY_IDENTITY_SVC_NAME
          value: linkerd-identity.$(_l5d_ns).serviceaccount.identity.$(_l5d_ns).$(_l5d_trustdomain)
        - name: LINKERD2_PROXY_DESTINATION_SVC_NAME
          value: linkerd-destination.$(_l5d_ns).serviceaccount.identity.$(_l5d_ns).$(_l5d_trustdomain)
        - name: LINKERD2_PROXY_TAP_SVC_NAME
          value: linkerd-tap.$(_l5d_ns).serviceaccount.identity.$(_l5d_ns).$(_l5d_trustdomain)
        image: gcr.io/linkerd-io/proxy:UPGRADE-PROXY-VERSION
        imagePullPolicy: IfNotPresent
        livenessProbe:
          httpGet:
            path: /live
            port: 4191
          initialDelaySeconds: 10
        name: linkerd-proxy
        ports:
        - containerPort: 4143
          name: linkerd-proxy
        - containerPort: 4191
          name: linkerd-admin
        readinessProbe:
          httpGet:
            path: /ready
            port: 4191
          initialDelaySeconds: 2
        resources:
        securityContext:
          allowPrivilegeEscalation: false
          readOnlyRootFilesystem: true
          runAsUser: 2102
        terminationMessagePolicy: FallbackToLogsOnError
        volumeMounts:
        - mountPath: /var/run/linkerd/identity/end-entity
          name: linkerd-identity-end-entity
      initContainers:
      - args:
        - --incoming-proxy-port
        - "4143"
        - --outgoing-proxy-port
        - "4140"
        - --proxy-uid
        - "2102"
        - --inbound-ports-to-ignore
        - 4190,4191
        - --outbound-ports-to-ignore
        - "443"
        image: gcr.io/linkerd-io/proxy-init:v1.3.2
        imagePullPolicy: IfNotPresent
        name: linkerd-init
        resources:
          limits:
            cpu: "100m"
            memory: "50Mi"
          requests:
            cpu: "10m"
            memory: "10Mi"
        securityContext:
          allowPrivilegeEscalation: false
          capabilities:
            add:
            - NET_ADMIN
            - NET_RAW
          privileged: false
          readOnlyRootFilesystem: true
          runAsNonRoot: false
          runAsUser: 0
        terminationMessagePolicy: FallbackToLogsOnError
<<<<<<< HEAD
      serviceAccountName: linkerd-prometheus
=======
      serviceAccountName: linkerd-grafana
>>>>>>> 45ccc24a
      volumes:
      - emptyDir: {}
        name: data
      - configMap:
<<<<<<< HEAD
          name: linkerd-prometheus-config
        name: prometheus-config
=======
          items:
          - key: grafana.ini
            path: grafana.ini
          - key: datasources.yaml
            path: provisioning/datasources/datasources.yaml
          - key: dashboards.yaml
            path: provisioning/dashboards/dashboards.yaml
          name: linkerd-grafana-config
        name: grafana-config
>>>>>>> 45ccc24a
      - emptyDir:
          medium: Memory
        name: linkerd-identity-end-entity<|MERGE_RESOLUTION|>--- conflicted
+++ resolved
@@ -377,18 +377,6 @@
     JSONPath: .spec.service
 ---
 ###
-<<<<<<< HEAD
-### Grafana RBAC
-###
----
-kind: ServiceAccount
-apiVersion: v1
-metadata:
-  name: linkerd-grafana
-  namespace: linkerd
-  labels:
-    linkerd.io/control-plane-component: grafana
-=======
 ### Prometheus RBAC
 ###
 ---
@@ -427,7 +415,6 @@
   namespace: linkerd
   labels:
     linkerd.io/control-plane-component: prometheus
->>>>>>> 45ccc24a
     linkerd.io/control-plane-ns: linkerd
 ---
 ###
@@ -2780,26 +2767,10 @@
     linkerd.io/created-by: linkerd/cli dev-undefined
 data:
   values: |-
-<<<<<<< HEAD
-    prometheus:
-      args:
-        config.file: /etc/prometheus/prometheus.yml
-        log.level: info
-        storage.tsdb.path: /data
-        storage.tsdb.retention.time: 6h
-      enabled: true
-      globalConfig:
-        evaluation_interval: 10s
-        scrape_interval: 10s
-        scrape_timeout: 10s
-      image: prom/prometheus:v2.15.2
-      name: linkerd-prometheus
-=======
     grafana:
       enabled: true
       image: gcr.io/linkerd-io/grafana
       name: linkerd-grafana
->>>>>>> 45ccc24a
     tracing:
       collector:
         image: overwrite-collector-image
@@ -3291,56 +3262,12 @@
         name: linkerd-identity-end-entity
 ---
 ###
-<<<<<<< HEAD
-### Prometheus RBAC
-###
----
-kind: ClusterRole
-apiVersion: rbac.authorization.k8s.io/v1
-metadata:
-  name: linkerd-linkerd-prometheus
-  labels:
-    linkerd.io/control-plane-component: prometheus
-    linkerd.io/control-plane-ns: linkerd
-rules:
-- apiGroups: [""]
-  resources: ["nodes", "nodes/proxy", "pods"]
-  verbs: ["get", "list", "watch"]
----
-kind: ClusterRoleBinding
-apiVersion: rbac.authorization.k8s.io/v1
-metadata:
-  name: linkerd-linkerd-prometheus
-  labels:
-    linkerd.io/control-plane-component: prometheus
-    linkerd.io/control-plane-ns: linkerd
-roleRef:
-  apiGroup: rbac.authorization.k8s.io
-  kind: ClusterRole
-  name: linkerd-linkerd-prometheus
-subjects:
-- kind: ServiceAccount
-  name: linkerd-prometheus
-  namespace: linkerd
+### Grafana RBAC
+###
 ---
 kind: ServiceAccount
 apiVersion: v1
 metadata:
-  name: linkerd-prometheus
-  namespace: linkerd
-  labels:
-    linkerd.io/control-plane-component: prometheus
-    linkerd.io/control-plane-ns: linkerd
----
-###
-### Prometheus
-=======
-### Grafana RBAC
-###
----
-kind: ServiceAccount
-apiVersion: v1
-metadata:
   name: linkerd-grafana
   namespace: linkerd
   labels:
@@ -3349,161 +3276,19 @@
 ---
 ###
 ### Grafana
->>>>>>> 45ccc24a
 ###
 ---
 kind: ConfigMap
 apiVersion: v1
 metadata:
-<<<<<<< HEAD
-  name: linkerd-prometheus-config
-  namespace: linkerd
-  labels:
-    linkerd.io/control-plane-component: prometheus
-=======
   name: linkerd-grafana-config
   namespace: linkerd
   labels:
     linkerd.io/control-plane-component: grafana
->>>>>>> 45ccc24a
     linkerd.io/control-plane-ns: linkerd
   annotations:
     linkerd.io/created-by: linkerd/cli dev-undefined
 data:
-<<<<<<< HEAD
-  prometheus.yml: |-
-    global:
-      evaluation_interval: 10s
-      scrape_interval: 10s
-      scrape_timeout: 10s
-
-    rule_files:
-    - /etc/prometheus/*_rules.yml
-    - /etc/prometheus/*_rules.yaml
-
-    scrape_configs:
-    - job_name: 'prometheus'
-      static_configs:
-      - targets: ['localhost:9090']
-
-    - job_name: 'grafana'
-      kubernetes_sd_configs:
-      - role: pod
-        namespaces:
-          names: ['linkerd']
-      relabel_configs:
-      - source_labels:
-        - __meta_kubernetes_pod_container_name
-        action: keep
-        regex: ^grafana$
-
-    #  Required for: https://grafana.com/grafana/dashboards/315
-    - job_name: 'kubernetes-nodes-cadvisor'
-      scheme: https
-      tls_config:
-        ca_file: /var/run/secrets/kubernetes.io/serviceaccount/ca.crt
-        insecure_skip_verify: true
-      bearer_token_file: /var/run/secrets/kubernetes.io/serviceaccount/token
-
-      kubernetes_sd_configs:
-      - role: node
-      relabel_configs:
-      - action: labelmap
-        regex: __meta_kubernetes_node_label_(.+)
-      - target_label: __address__
-        replacement: kubernetes.default.svc:443
-      - source_labels: [__meta_kubernetes_node_name]
-        regex: (.+)
-        target_label: __metrics_path__
-        replacement: /api/v1/nodes/$1/proxy/metrics/cadvisor
-      metric_relabel_configs:
-      - source_labels: [__name__]
-        regex: '(container|machine)_(cpu|memory|network|fs)_(.+)'
-        action: keep
-      - source_labels: [__name__]
-        regex: 'container_memory_failures_total' # unneeded large metric
-        action: drop
-
-    - job_name: 'linkerd-controller'
-      kubernetes_sd_configs:
-      - role: pod
-        namespaces:
-          names: ['linkerd']
-      relabel_configs:
-      - source_labels:
-        - __meta_kubernetes_pod_label_linkerd_io_control_plane_component
-        - __meta_kubernetes_pod_container_port_name
-        action: keep
-        regex: (.*);admin-http$
-      - source_labels: [__meta_kubernetes_pod_container_name]
-        action: replace
-        target_label: component
-
-    - job_name: 'linkerd-service-mirror'
-      kubernetes_sd_configs:
-      - role: pod
-      relabel_configs:
-      - source_labels:
-        - __meta_kubernetes_pod_label_linkerd_io_control_plane_component
-        - __meta_kubernetes_pod_container_port_name
-        action: keep
-        regex: linkerd-service-mirror;admin-http$
-      - source_labels: [__meta_kubernetes_pod_container_name]
-        action: replace
-        target_label: component
-
-    - job_name: 'linkerd-proxy'
-      kubernetes_sd_configs:
-      - role: pod
-      relabel_configs:
-      - source_labels:
-        - __meta_kubernetes_pod_container_name
-        - __meta_kubernetes_pod_container_port_name
-        - __meta_kubernetes_pod_label_linkerd_io_control_plane_ns
-        action: keep
-        regex: ^linkerd-proxy;linkerd-admin;linkerd$
-      - source_labels: [__meta_kubernetes_namespace]
-        action: replace
-        target_label: namespace
-      - source_labels: [__meta_kubernetes_pod_name]
-        action: replace
-        target_label: pod
-      # special case k8s' "job" label, to not interfere with prometheus' "job"
-      # label
-      # __meta_kubernetes_pod_label_linkerd_io_proxy_job=foo =>
-      # k8s_job=foo
-      - source_labels: [__meta_kubernetes_pod_label_linkerd_io_proxy_job]
-        action: replace
-        target_label: k8s_job
-      # drop __meta_kubernetes_pod_label_linkerd_io_proxy_job
-      - action: labeldrop
-        regex: __meta_kubernetes_pod_label_linkerd_io_proxy_job
-      # __meta_kubernetes_pod_label_linkerd_io_proxy_deployment=foo =>
-      # deployment=foo
-      - action: labelmap
-        regex: __meta_kubernetes_pod_label_linkerd_io_proxy_(.+)
-      # drop all labels that we just made copies of in the previous labelmap
-      - action: labeldrop
-        regex: __meta_kubernetes_pod_label_linkerd_io_proxy_(.+)
-      # __meta_kubernetes_pod_label_linkerd_io_foo=bar =>
-      # foo=bar
-      - action: labelmap
-        regex: __meta_kubernetes_pod_label_linkerd_io_(.+)
-      # Copy all pod labels to tmp labels
-      - action: labelmap
-        regex: __meta_kubernetes_pod_label_(.+)
-        replacement: __tmp_pod_label_$1
-      # Take `linkerd_io_` prefixed labels and copy them without the prefix
-      - action: labelmap
-        regex: __tmp_pod_label_linkerd_io_(.+)
-        replacement:  __tmp_pod_label_$1
-      # Drop the `linkerd_io_` originals
-      - action: labeldrop
-        regex: __tmp_pod_label_linkerd_io_(.+)
-      # Copy tmp labels into real labels
-      - action: labelmap
-        regex: __tmp_pod_label_(.+)
-=======
   grafana.ini: |-
     instance_name = linkerd-grafana
 
@@ -3552,41 +3337,25 @@
       options:
         path: /var/lib/grafana/dashboards
         homeDashboardId: linkerd-top-line
->>>>>>> 45ccc24a
 ---
 kind: Service
 apiVersion: v1
 metadata:
-<<<<<<< HEAD
-  name: linkerd-prometheus
-  namespace: linkerd
-  labels:
-    linkerd.io/control-plane-component: prometheus
-=======
   name: linkerd-grafana
   namespace: linkerd
   labels:
     linkerd.io/control-plane-component: grafana
->>>>>>> 45ccc24a
     linkerd.io/control-plane-ns: linkerd
   annotations:
     linkerd.io/created-by: linkerd/cli dev-undefined
 spec:
   type: ClusterIP
   selector:
-<<<<<<< HEAD
-    linkerd.io/control-plane-component: prometheus
-  ports:
-  - name: admin-http
-    port: 9090
-    targetPort: 9090
-=======
     linkerd.io/control-plane-component: grafana
   ports:
   - name: http
     port: 3000
     targetPort: 3000
->>>>>>> 45ccc24a
 ---
 apiVersion: apps/v1
 kind: Deployment
@@ -3594,35 +3363,20 @@
   annotations:
     linkerd.io/created-by: linkerd/cli dev-undefined
   labels:
-<<<<<<< HEAD
-    app.kubernetes.io/name: prometheus
-    app.kubernetes.io/part-of: Linkerd
-    app.kubernetes.io/version: UPGRADE-CONTROL-PLANE-VERSION
-    linkerd.io/control-plane-component: prometheus
-    linkerd.io/control-plane-ns: linkerd
-  name: linkerd-prometheus
-=======
     app.kubernetes.io/name: grafana
     app.kubernetes.io/part-of: Linkerd
     app.kubernetes.io/version: UPGRADE-CONTROL-PLANE-VERSION
     linkerd.io/control-plane-component: grafana
     linkerd.io/control-plane-ns: linkerd
   name: linkerd-grafana
->>>>>>> 45ccc24a
   namespace: linkerd
 spec:
   replicas: 1
   selector:
     matchLabels:
-<<<<<<< HEAD
-      linkerd.io/control-plane-component: prometheus
-      linkerd.io/control-plane-ns: linkerd
-      linkerd.io/proxy-deployment: linkerd-prometheus
-=======
       linkerd.io/control-plane-component: grafana
       linkerd.io/control-plane-ns: linkerd
       linkerd.io/proxy-deployment: linkerd-grafana
->>>>>>> 45ccc24a
   template:
     metadata:
       annotations:
@@ -3630,54 +3384,14 @@
         linkerd.io/identity-mode: default
         linkerd.io/proxy-version: UPGRADE-PROXY-VERSION
       labels:
-<<<<<<< HEAD
-        linkerd.io/control-plane-component: prometheus
-        linkerd.io/control-plane-ns: linkerd
-        linkerd.io/workload-ns: linkerd
-        linkerd.io/proxy-deployment: linkerd-prometheus
-=======
         linkerd.io/control-plane-component: grafana
         linkerd.io/control-plane-ns: linkerd
         linkerd.io/workload-ns: linkerd
         linkerd.io/proxy-deployment: linkerd-grafana
->>>>>>> 45ccc24a
     spec:
       nodeSelector:
         beta.kubernetes.io/os: linux
       containers:
-<<<<<<< HEAD
-      - args:
-        - --config.file=/etc/prometheus/prometheus.yml
-        - --log.level=info
-        - --storage.tsdb.path=/data
-        - --storage.tsdb.retention.time=6h
-        image: prom/prometheus:v2.15.2
-        imagePullPolicy: IfNotPresent
-        livenessProbe:
-          httpGet:
-            path: /-/healthy
-            port: 9090
-          initialDelaySeconds: 30
-          timeoutSeconds: 30
-        name: prometheus
-        ports:
-        - containerPort: 9090
-          name: admin-http
-        readinessProbe:
-          httpGet:
-            path: /-/ready
-            port: 9090
-          initialDelaySeconds: 30
-          timeoutSeconds: 30
-        securityContext:
-          runAsUser: 65534
-        volumeMounts:
-        - mountPath: /data
-          name: data
-        - mountPath: /etc/prometheus/prometheus.yml
-          name: prometheus-config
-          subPath: prometheus.yml
-=======
       - env:
         - name: GF_PATHS_DATA
           value: /data
@@ -3703,7 +3417,6 @@
           name: data
         - mountPath: /etc/grafana
           name: grafana-config
->>>>>>> 45ccc24a
           readOnly: true
       - env:
         - name: LINKERD2_PROXY_LOG
@@ -3734,11 +3447,6 @@
               fieldPath: metadata.namespace
         - name: LINKERD2_PROXY_DESTINATION_CONTEXT
           value: ns:$(_pod_ns)
-<<<<<<< HEAD
-        - name: LINKERD2_PROXY_OUTBOUND_ROUTER_CAPACITY
-          value: "10000"
-=======
->>>>>>> 45ccc24a
         - name: LINKERD2_PROXY_IDENTITY_DIR
           value: /var/run/linkerd/identity/end-entity
         - name: LINKERD2_PROXY_IDENTITY_TRUST_ANCHORS
@@ -3835,19 +3543,11 @@
           runAsNonRoot: false
           runAsUser: 0
         terminationMessagePolicy: FallbackToLogsOnError
-<<<<<<< HEAD
-      serviceAccountName: linkerd-prometheus
-=======
       serviceAccountName: linkerd-grafana
->>>>>>> 45ccc24a
       volumes:
       - emptyDir: {}
         name: data
       - configMap:
-<<<<<<< HEAD
-          name: linkerd-prometheus-config
-        name: prometheus-config
-=======
           items:
           - key: grafana.ini
             path: grafana.ini
@@ -3857,7 +3557,6 @@
             path: provisioning/dashboards/dashboards.yaml
           name: linkerd-grafana-config
         name: grafana-config
->>>>>>> 45ccc24a
       - emptyDir:
           medium: Memory
         name: linkerd-identity-end-entity